// Copyright 2022 OnMetal authors
//
// Licensed under the Apache License, Version 2.0 (the "License");
// you may not use this file except in compliance with the License.
// You may obtain a copy of the License at
//
//      http://www.apache.org/licenses/LICENSE-2.0
//
// Unless required by applicable law or agreed to in writing, software
// distributed under the License is distributed on an "AS IS" BASIS,
// WITHOUT WARRANTIES OR CONDITIONS OF ANY KIND, either express or implied.
// See the License for the specific language governing permissions and
// limitations under the License.

package client

import (
	"context"
	"fmt"
	"net/netip"
	"strings"

	"github.com/onmetal/net-dpservice-go/api"
	"github.com/onmetal/net-dpservice-go/errors"
	"github.com/onmetal/net-dpservice-go/netiputil"
	dpdkproto "github.com/onmetal/net-dpservice-go/proto"
)

type Client interface {
	GetLoadBalancer(ctx context.Context, id string, ignoredErrors ...errors.IgnoredErrors) (*api.LoadBalancer, error)
	CreateLoadBalancer(ctx context.Context, lb *api.LoadBalancer, ignoredErrors ...errors.IgnoredErrors) (*api.LoadBalancer, error)
	DeleteLoadBalancer(ctx context.Context, id string, ignoredErrors ...errors.IgnoredErrors) (*api.LoadBalancer, error)

	ListLoadBalancerPrefixes(ctx context.Context, interfaceID string) (*api.PrefixList, error)
	CreateLoadBalancerPrefix(ctx context.Context, prefix *api.LoadBalancerPrefix, ignoredErrors ...errors.IgnoredErrors) (*api.LoadBalancerPrefix, error)
	DeleteLoadBalancerPrefix(ctx context.Context, interfaceID string, prefix netip.Prefix, ignoredErrors ...errors.IgnoredErrors) (*api.LoadBalancerPrefix, error)

	GetLoadBalancerTargets(ctx context.Context, interfaceID string, ignoredErrors ...errors.IgnoredErrors) (*api.LoadBalancerTargetList, error)
	AddLoadBalancerTarget(ctx context.Context, lbtarget *api.LoadBalancerTarget, ignoredErrors ...errors.IgnoredErrors) (*api.LoadBalancerTarget, error)
	DeleteLoadBalancerTarget(ctx context.Context, id string, targetIP netip.Addr, ignoredErrors ...errors.IgnoredErrors) (*api.LoadBalancerTarget, error)

	GetInterface(ctx context.Context, id string, ignoredErrors ...errors.IgnoredErrors) (*api.Interface, error)
	ListInterfaces(ctx context.Context) (*api.InterfaceList, error)
	CreateInterface(ctx context.Context, iface *api.Interface, ignoredErrors ...errors.IgnoredErrors) (*api.Interface, error)
	DeleteInterface(ctx context.Context, id string, ignoredErrors ...errors.IgnoredErrors) (*api.Interface, error)

	GetVirtualIP(ctx context.Context, interfaceID string, ignoredErrors ...errors.IgnoredErrors) (*api.VirtualIP, error)
	AddVirtualIP(ctx context.Context, virtualIP *api.VirtualIP, ignoredErrors ...errors.IgnoredErrors) (*api.VirtualIP, error)
	DeleteVirtualIP(ctx context.Context, interfaceID string, ignoredErrors ...errors.IgnoredErrors) (*api.VirtualIP, error)

	ListPrefixes(ctx context.Context, interfaceID string) (*api.PrefixList, error)
	AddPrefix(ctx context.Context, prefix *api.Prefix, ignoredErrors ...errors.IgnoredErrors) (*api.Prefix, error)
	DeletePrefix(ctx context.Context, interfaceID string, prefix netip.Prefix, ignoredErrors ...errors.IgnoredErrors) (*api.Prefix, error)

	ListRoutes(ctx context.Context, vni uint32) (*api.RouteList, error)
	AddRoute(ctx context.Context, route *api.Route, ignoredErrors ...errors.IgnoredErrors) (*api.Route, error)
	DeleteRoute(ctx context.Context, vni uint32, prefix netip.Prefix, ignoredErrors ...errors.IgnoredErrors) (*api.Route, error)

	GetNat(ctx context.Context, interfaceID string, ignoredErrors ...errors.IgnoredErrors) (*api.Nat, error)
	AddNat(ctx context.Context, nat *api.Nat, ignoredErrors ...errors.IgnoredErrors) (*api.Nat, error)
	DeleteNat(ctx context.Context, interfaceID string, ignoredErrors ...errors.IgnoredErrors) (*api.Nat, error)

	AddNeighborNat(ctx context.Context, nat *api.NeighborNat, ignoredErrors ...errors.IgnoredErrors) (*api.NeighborNat, error)
	GetNATInfo(ctx context.Context, natVIPIP netip.Addr, natType string) (*api.NatList, error)
	DeleteNeighborNat(ctx context.Context, neigbhorNat api.NeighborNat, ignoredErrors ...errors.IgnoredErrors) (*api.NeighborNat, error)

	ListFirewallRules(ctx context.Context, interfaceID string) (*api.FirewallRuleList, error)
	AddFirewallRule(ctx context.Context, fwRule *api.FirewallRule, ignoredErrors ...errors.IgnoredErrors) (*api.FirewallRule, error)
	GetFirewallRule(ctx context.Context, interfaceID string, ruleID string, ignoredErrors ...errors.IgnoredErrors) (*api.FirewallRule, error)
	DeleteFirewallRule(ctx context.Context, interfaceID string, ruleID string, ignoredErrors ...errors.IgnoredErrors) (*api.FirewallRule, error)

	Initialized(ctx context.Context) (string, error)
	Init(ctx context.Context, initConfig *dpdkproto.InitConfig, ignoredErrors ...errors.IgnoredErrors) (*api.Init, error)
	GetVni(ctx context.Context, vni uint32, vniType uint8, ignoredErrors ...errors.IgnoredErrors) (*api.Vni, error)
	ResetVni(ctx context.Context, vni uint32, vniType uint8, ignoredErrors ...errors.IgnoredErrors) (*api.Vni, error)
	GetVersion(ctx context.Context, version *api.Version, ignoredErrors ...errors.IgnoredErrors) (*api.Version, error)
}

type client struct {
	dpdkproto.DPDKonmetalClient
}

func NewClient(protoClient dpdkproto.DPDKonmetalClient) Client {
	return &client{protoClient}
}

func (c *client) GetLoadBalancer(ctx context.Context, id string, ignoredErrors ...errors.IgnoredErrors) (*api.LoadBalancer, error) {
	res, err := c.DPDKonmetalClient.GetLoadBalancer(ctx, &dpdkproto.GetLoadBalancerRequest{LoadBalancerID: []byte(id)})
	if err != nil {
		return &api.LoadBalancer{}, err
	}
	retLoadBalancer := &api.LoadBalancer{
		TypeMeta:         api.TypeMeta{Kind: api.LoadBalancerKind},
		LoadBalancerMeta: api.LoadBalancerMeta{ID: id},
		Status:           api.ProtoStatusToStatus(res.Status),
	}
	if res.GetStatus().GetError() != 0 {
		return retLoadBalancer, errors.GetError(res.Status, ignoredErrors)
	}
	return api.ProtoLoadBalancerToLoadBalancer(res, id)
}

func (c *client) CreateLoadBalancer(ctx context.Context, lb *api.LoadBalancer, ignoredErrors ...errors.IgnoredErrors) (*api.LoadBalancer, error) {
	var lbPorts = make([]*dpdkproto.LBPort, 0, len(lb.Spec.Lbports))
	for _, p := range lb.Spec.Lbports {
		lbPort := &dpdkproto.LBPort{Port: p.Port, Protocol: dpdkproto.Protocol(p.Protocol)}
		lbPorts = append(lbPorts, lbPort)
	}
	res, err := c.DPDKonmetalClient.CreateLoadBalancer(ctx, &dpdkproto.CreateLoadBalancerRequest{
		LoadBalancerID: []byte(lb.LoadBalancerMeta.ID),
		Vni:            lb.Spec.VNI,
		LbVipIP:        api.LbipToProtoLbip(*lb.Spec.LbVipIP),
		Lbports:        lbPorts,
	})
	if err != nil {
		return &api.LoadBalancer{}, err
	}
	retLoadBalancer := &api.LoadBalancer{
		TypeMeta:         api.TypeMeta{Kind: api.LoadBalancerKind},
		LoadBalancerMeta: lb.LoadBalancerMeta,
		Status:           api.ProtoStatusToStatus(res.Status),
	}
	if res.GetStatus().GetError() != 0 {
		return retLoadBalancer, errors.GetError(res.Status, ignoredErrors)
	}

	underlayRoute, err := netip.ParseAddr(string(res.GetUnderlayRoute()))
	if err != nil {
		return retLoadBalancer, fmt.Errorf("error parsing underlay route: %w", err)
	}
	retLoadBalancer.Spec = lb.Spec
	retLoadBalancer.Spec.UnderlayRoute = &underlayRoute

	return retLoadBalancer, nil
}

func (c *client) DeleteLoadBalancer(ctx context.Context, id string, ignoredErrors ...errors.IgnoredErrors) (*api.LoadBalancer, error) {
	res, err := c.DPDKonmetalClient.DeleteLoadBalancer(ctx, &dpdkproto.DeleteLoadBalancerRequest{LoadBalancerID: []byte(id)})
	if err != nil {
		return &api.LoadBalancer{}, err
	}
	retLoadBalancer := &api.LoadBalancer{
		TypeMeta:         api.TypeMeta{Kind: api.LoadBalancerKind},
		LoadBalancerMeta: api.LoadBalancerMeta{ID: id},
		Status:           api.ProtoStatusToStatus(res),
	}
	if res.GetError() != 0 {
		return retLoadBalancer, errors.GetError(res, ignoredErrors)
	}
	return retLoadBalancer, nil
}

func (c *client) ListLoadBalancerPrefixes(ctx context.Context, interfaceID string) (*api.PrefixList, error) {
	res, err := c.DPDKonmetalClient.ListInterfaceLoadBalancerPrefixes(ctx, &dpdkproto.ListInterfaceLoadBalancerPrefixesRequest{
		InterfaceID: []byte(interfaceID),
	})
	if err != nil {
		return nil, err
	}

	prefixes := make([]api.Prefix, len(res.GetPrefixes()))
	for i, dpdkPrefix := range res.GetPrefixes() {
		prefix, err := api.ProtoPrefixToPrefix(interfaceID, api.ProtoLBPrefixToProtoPrefix(dpdkPrefix))
		if err != nil {
			return nil, err
		}
		prefix.Kind = api.LoadBalancerPrefixKind

		prefixes[i] = *prefix
	}

	return &api.PrefixList{
		TypeMeta:       api.TypeMeta{Kind: "LoadBalancerPrefixList"},
		PrefixListMeta: api.PrefixListMeta{InterfaceID: interfaceID},
		Items:          prefixes,
		Status:         api.ProtoStatusToStatus(res.Status),
	}, nil
}

func (c *client) CreateLoadBalancerPrefix(ctx context.Context, lbprefix *api.LoadBalancerPrefix, ignoredErrors ...errors.IgnoredErrors) (*api.LoadBalancerPrefix, error) {
	res, err := c.DPDKonmetalClient.CreateInterfaceLoadBalancerPrefix(ctx, &dpdkproto.CreateInterfaceLoadBalancerPrefixRequest{
		InterfaceID: &dpdkproto.InterfaceIDMsg{
			InterfaceID: []byte(lbprefix.InterfaceID),
		},
		Prefix: &dpdkproto.Prefix{
			IpVersion:    api.NetIPAddrToProtoIPVersion(lbprefix.Spec.Prefix.Addr()),
			Address:      []byte(lbprefix.Spec.Prefix.Addr().String()),
			PrefixLength: uint32(lbprefix.Spec.Prefix.Bits()),
		},
	})
	if err != nil {
		return &api.LoadBalancerPrefix{}, err
	}
	retLBPrefix := &api.LoadBalancerPrefix{
		TypeMeta:               api.TypeMeta{Kind: api.LoadBalancerPrefixKind},
		LoadBalancerPrefixMeta: lbprefix.LoadBalancerPrefixMeta,
		Spec: api.LoadBalancerPrefixSpec{
			Prefix: lbprefix.Spec.Prefix,
		},
		Status: api.ProtoStatusToStatus(res.Status),
	}
	if res.GetStatus().GetError() != 0 {
		return retLBPrefix, errors.GetError(res.Status, ignoredErrors)
	}
	underlayRoute, err := netip.ParseAddr(string(res.GetUnderlayRoute()))
	if err != nil {
		return retLBPrefix, fmt.Errorf("error parsing underlay route: %w", err)
	}
	retLBPrefix.Spec.UnderlayRoute = &underlayRoute
	return retLBPrefix, nil
}

func (c *client) DeleteLoadBalancerPrefix(ctx context.Context, interfaceID string, prefix netip.Prefix, ignoredErrors ...errors.IgnoredErrors) (*api.LoadBalancerPrefix, error) {
	res, err := c.DPDKonmetalClient.DeleteInterfaceLoadBalancerPrefix(ctx, &dpdkproto.DeleteInterfaceLoadBalancerPrefixRequest{
		InterfaceID: &dpdkproto.InterfaceIDMsg{
			InterfaceID: []byte(interfaceID),
		},
		Prefix: &dpdkproto.Prefix{
			IpVersion:    api.NetIPAddrToProtoIPVersion(prefix.Addr()),
			Address:      []byte(prefix.Addr().String()),
			PrefixLength: uint32(prefix.Bits()),
		},
	})
	if err != nil {
		return &api.LoadBalancerPrefix{}, err
	}
	retLBPrefix := &api.LoadBalancerPrefix{
		TypeMeta:               api.TypeMeta{Kind: api.LoadBalancerPrefixKind},
		LoadBalancerPrefixMeta: api.LoadBalancerPrefixMeta{InterfaceID: interfaceID},
		Spec:                   api.LoadBalancerPrefixSpec{Prefix: prefix},
		Status:                 api.ProtoStatusToStatus(res),
	}
	if res.GetError() != 0 {
		return retLBPrefix, errors.GetError(res, ignoredErrors)
	}
	return retLBPrefix, nil
}

func (c *client) GetLoadBalancerTargets(ctx context.Context, loadBalancerID string, ignoredErrors ...errors.IgnoredErrors) (*api.LoadBalancerTargetList, error) {
	res, err := c.DPDKonmetalClient.GetLoadBalancerTargets(ctx, &dpdkproto.GetLoadBalancerTargetsRequest{
		LoadBalancerID: []byte(loadBalancerID),
	})
	if err != nil {
		return &api.LoadBalancerTargetList{}, err
	}
	if res.GetStatus().GetError() != 0 {
		return &api.LoadBalancerTargetList{
			TypeMeta: api.TypeMeta{Kind: api.LoadBalancerTargetListKind},
			Status:   api.ProtoStatusToStatus(res.Status)}, errors.GetError(res.Status, ignoredErrors)
	}

	lbtargets := make([]api.LoadBalancerTarget, len(res.GetTargetIPs()))
	for i, dpdkLBtarget := range res.GetTargetIPs() {
		var lbtarget api.LoadBalancerTarget
		lbtarget.TypeMeta.Kind = api.LoadBalancerTargetKind
		lbtarget.Spec.TargetIP = api.ProtoLbipToLbip(dpdkLBtarget)
		lbtarget.LoadBalancerTargetMeta.LoadbalancerID = loadBalancerID

		lbtargets[i] = lbtarget
	}

	return &api.LoadBalancerTargetList{
		TypeMeta:                   api.TypeMeta{Kind: api.LoadBalancerTargetListKind},
		LoadBalancerTargetListMeta: api.LoadBalancerTargetListMeta{LoadBalancerID: loadBalancerID},
		Items:                      lbtargets,
		Status:                     api.ProtoStatusToStatus(res.Status),
	}, nil
}

func (c *client) AddLoadBalancerTarget(ctx context.Context, lbtarget *api.LoadBalancerTarget, ignoredErrors ...errors.IgnoredErrors) (*api.LoadBalancerTarget, error) {
	res, err := c.DPDKonmetalClient.AddLoadBalancerTarget(ctx, &dpdkproto.AddLoadBalancerTargetRequest{
		LoadBalancerID: []byte(lbtarget.LoadBalancerTargetMeta.LoadbalancerID),
		TargetIP:       api.LbipToProtoLbip(*lbtarget.Spec.TargetIP),
	})
	if err != nil {
		return &api.LoadBalancerTarget{}, err
	}
	retLBTarget := &api.LoadBalancerTarget{
		TypeMeta:               api.TypeMeta{Kind: api.LoadBalancerTargetKind},
		LoadBalancerTargetMeta: lbtarget.LoadBalancerTargetMeta,
		Status:                 api.ProtoStatusToStatus(res),
	}
	if res.GetError() != 0 {
		return retLBTarget, errors.GetError(res, ignoredErrors)
	}
	retLBTarget.Spec = lbtarget.Spec
	return retLBTarget, nil
}

func (c *client) DeleteLoadBalancerTarget(ctx context.Context, lbid string, targetIP netip.Addr, ignoredErrors ...errors.IgnoredErrors) (*api.LoadBalancerTarget, error) {
	res, err := c.DPDKonmetalClient.DeleteLoadBalancerTarget(ctx, &dpdkproto.DeleteLoadBalancerTargetRequest{
		LoadBalancerID: []byte(lbid),
		TargetIP:       api.LbipToProtoLbip(targetIP),
	})
	if err != nil {
		return &api.LoadBalancerTarget{}, err
	}
	retLBTarget := &api.LoadBalancerTarget{
		TypeMeta:               api.TypeMeta{Kind: api.LoadBalancerTargetKind},
		LoadBalancerTargetMeta: api.LoadBalancerTargetMeta{LoadbalancerID: lbid},
		Status:                 api.ProtoStatusToStatus(res),
	}
	if res.GetError() != 0 {
		return retLBTarget, errors.GetError(res, ignoredErrors)
	}
	return retLBTarget, nil
}

func (c *client) GetInterface(ctx context.Context, id string, ignoredErrors ...errors.IgnoredErrors) (*api.Interface, error) {
	res, err := c.DPDKonmetalClient.GetInterface(ctx, &dpdkproto.InterfaceIDMsg{InterfaceID: []byte(id)})
	if err != nil {
		return &api.Interface{}, err
	}
	if res.GetStatus().GetError() != 0 {
		return &api.Interface{
			TypeMeta:      api.TypeMeta{Kind: api.InterfaceKind},
			InterfaceMeta: api.InterfaceMeta{ID: id},
			Status:        api.ProtoStatusToStatus(res.Status)}, errors.GetError(res.Status, ignoredErrors)
	}
	return api.ProtoInterfaceToInterface(res.GetInterface())
}

func (c *client) ListInterfaces(ctx context.Context) (*api.InterfaceList, error) {
	res, err := c.DPDKonmetalClient.ListInterfaces(ctx, &dpdkproto.Empty{})
	if err != nil {
		return nil, err
	}

	ifaces := make([]api.Interface, len(res.GetInterfaces()))
	for i, dpdkIface := range res.GetInterfaces() {
		iface, err := api.ProtoInterfaceToInterface(dpdkIface)
		if err != nil {
			return nil, err
		}

		ifaces[i] = *iface
	}

	return &api.InterfaceList{
		TypeMeta: api.TypeMeta{Kind: api.InterfaceListKind},
		Items:    ifaces,
		Status:   api.ProtoStatusToStatus(res.Status),
	}, nil
}

func (c *client) CreateInterface(ctx context.Context, iface *api.Interface, ignoredErrors ...errors.IgnoredErrors) (*api.Interface, error) {
	req := dpdkproto.CreateInterfaceRequest{
		InterfaceType: dpdkproto.InterfaceType_VirtualInterface,
		InterfaceID:   []byte(iface.ID),
		Vni:           iface.Spec.VNI,
		Ipv4Config:    api.NetIPAddrToProtoIPConfig(netiputil.FindIPv4(iface.Spec.IPs)),
		Ipv6Config:    api.NetIPAddrToProtoIPConfig(netiputil.FindIPv6(iface.Spec.IPs)),
		DeviceName:    iface.Spec.Device,
	}
	if iface.Spec.PXE.FileName != "" && iface.Spec.PXE.Server != "" {
		req.Ipv4Config.PxeConfig = &dpdkproto.PXEConfig{NextServer: iface.Spec.PXE.Server, BootFileName: iface.Spec.PXE.FileName}
		req.Ipv6Config.PxeConfig = &dpdkproto.PXEConfig{NextServer: iface.Spec.PXE.Server, BootFileName: iface.Spec.PXE.FileName}
	}

	res, err := c.DPDKonmetalClient.CreateInterface(ctx, &req)
	if err != nil {
		return &api.Interface{}, err
	}
	retInterface := &api.Interface{
		TypeMeta:      iface.TypeMeta,
		InterfaceMeta: iface.InterfaceMeta,
		Status:        api.ProtoStatusToStatus(res.Response.Status),
	}
	if res.GetResponse().GetStatus().GetError() != 0 {
		return retInterface, errors.GetError(res.Response.Status, ignoredErrors)
	}

	underlayRoute, err := netip.ParseAddr(string(res.GetResponse().GetUnderlayRoute()))
	if err != nil {
		return retInterface, fmt.Errorf("error parsing underlay route: %w", err)
	}

	return &api.Interface{
		TypeMeta:      api.TypeMeta{Kind: api.InterfaceKind},
		InterfaceMeta: iface.InterfaceMeta,
		Spec: api.InterfaceSpec{
			VNI:           iface.Spec.VNI,
			Device:        iface.Spec.Device,
			IPs:           iface.Spec.IPs,
			UnderlayRoute: &underlayRoute,
			VirtualFunction: &api.VirtualFunction{
				Name:     res.Vf.Name,
				Domain:   res.Vf.Domain,
				Bus:      res.Vf.Bus,
				Slot:     res.Vf.Slot,
				Function: res.Vf.Function,
			},
			PXE: &api.PXE{Server: iface.Spec.PXE.Server, FileName: iface.Spec.PXE.FileName},
		},
		Status: api.ProtoStatusToStatus(res.Response.Status),
	}, nil
}

func (c *client) DeleteInterface(ctx context.Context, id string, ignoredErrors ...errors.IgnoredErrors) (*api.Interface, error) {
	res, err := c.DPDKonmetalClient.DeleteInterface(ctx, &dpdkproto.InterfaceIDMsg{InterfaceID: []byte(id)})
	if err != nil {
		return &api.Interface{}, err
	}
	retInterface := &api.Interface{
		TypeMeta:      api.TypeMeta{Kind: api.InterfaceKind},
		InterfaceMeta: api.InterfaceMeta{ID: id},
		Status:        api.ProtoStatusToStatus(res),
	}
	if res.GetError() != 0 {
		return retInterface, errors.GetError(res, ignoredErrors)
	}
	return retInterface, nil
}

func (c *client) GetVirtualIP(ctx context.Context, interfaceID string, ignoredErrors ...errors.IgnoredErrors) (*api.VirtualIP, error) {
	res, err := c.DPDKonmetalClient.GetInterfaceVIP(ctx, &dpdkproto.InterfaceIDMsg{
		InterfaceID: []byte(interfaceID),
	})
	if err != nil {
		return &api.VirtualIP{}, err
	}
	if res.GetStatus().GetError() != 0 {
		return &api.VirtualIP{
			TypeMeta:      api.TypeMeta{Kind: api.VirtualIPKind},
			VirtualIPMeta: api.VirtualIPMeta{InterfaceID: interfaceID},
			Status:        api.ProtoStatusToStatus(res.Status)}, errors.GetError(res.Status, ignoredErrors)
	}
	return api.ProtoVirtualIPToVirtualIP(interfaceID, res)
}

func (c *client) AddVirtualIP(ctx context.Context, virtualIP *api.VirtualIP, ignoredErrors ...errors.IgnoredErrors) (*api.VirtualIP, error) {
	res, err := c.DPDKonmetalClient.AddInterfaceVIP(ctx, &dpdkproto.InterfaceVIPMsg{
		InterfaceID: []byte(virtualIP.InterfaceID),
		InterfaceVIPIP: &dpdkproto.InterfaceVIPIP{
			IpVersion: api.NetIPAddrToProtoIPVersion(virtualIP.Spec.IP),
			Address:   []byte(virtualIP.Spec.IP.String()),
		},
	})
	if err != nil {
		return &api.VirtualIP{}, err
	}
	retVirtualIP := &api.VirtualIP{
		TypeMeta:      api.TypeMeta{Kind: api.VirtualIPKind},
		VirtualIPMeta: virtualIP.VirtualIPMeta,
		Spec: api.VirtualIPSpec{
			IP: virtualIP.Spec.IP,
		},
		Status: api.ProtoStatusToStatus(res.Status),
	}
	if res.GetStatus().GetError() != 0 {
		return retVirtualIP, errors.GetError(res.Status, ignoredErrors)
	}
	underlayRoute, err := netip.ParseAddr(string(res.GetUnderlayRoute()))
	if err != nil {
		return retVirtualIP, fmt.Errorf("error parsing underlay route: %w", err)
	}
	retVirtualIP.Spec.UnderlayRoute = &underlayRoute
	return retVirtualIP, nil
}

func (c *client) DeleteVirtualIP(ctx context.Context, interfaceID string, ignoredErrors ...errors.IgnoredErrors) (*api.VirtualIP, error) {
	res, err := c.DPDKonmetalClient.DeleteInterfaceVIP(ctx, &dpdkproto.InterfaceIDMsg{
		InterfaceID: []byte(interfaceID),
	})
	if err != nil {
		return &api.VirtualIP{}, err
	}
	retVirtualIP := &api.VirtualIP{
		TypeMeta:      api.TypeMeta{Kind: api.VirtualIPKind},
		VirtualIPMeta: api.VirtualIPMeta{InterfaceID: interfaceID},
		Status:        api.ProtoStatusToStatus(res),
	}
	if res.GetError() != 0 {
		return retVirtualIP, errors.GetError(res, ignoredErrors)
	}
	return retVirtualIP, nil
}

func (c *client) ListPrefixes(ctx context.Context, interfaceID string) (*api.PrefixList, error) {
	res, err := c.DPDKonmetalClient.ListInterfacePrefixes(ctx, &dpdkproto.InterfaceIDMsg{
		InterfaceID: []byte(interfaceID),
	})
	if err != nil {
		return nil, err
	}

	prefixes := make([]api.Prefix, len(res.GetPrefixes()))
	for i, dpdkPrefix := range res.GetPrefixes() {
		prefix, err := api.ProtoPrefixToPrefix(interfaceID, dpdkPrefix)
		if err != nil {
			return nil, err
		}

		prefixes[i] = *prefix
	}

	return &api.PrefixList{
		TypeMeta:       api.TypeMeta{Kind: api.PrefixListKind},
		PrefixListMeta: api.PrefixListMeta{InterfaceID: interfaceID},
		Items:          prefixes,
		Status:         api.ProtoStatusToStatus(res.Status),
	}, nil
}

func (c *client) AddPrefix(ctx context.Context, prefix *api.Prefix, ignoredErrors ...errors.IgnoredErrors) (*api.Prefix, error) {
	res, err := c.DPDKonmetalClient.AddInterfacePrefix(ctx, &dpdkproto.InterfacePrefixMsg{
		InterfaceID: &dpdkproto.InterfaceIDMsg{
			InterfaceID: []byte(prefix.InterfaceID),
		},
		Prefix: &dpdkproto.Prefix{
			IpVersion:    api.NetIPAddrToProtoIPVersion(prefix.Spec.Prefix.Addr()),
			Address:      []byte(prefix.Spec.Prefix.Addr().String()),
			PrefixLength: uint32(prefix.Spec.Prefix.Bits()),
		},
	})
	if err != nil {
		return &api.Prefix{}, err
	}
	retPrefix := &api.Prefix{
		TypeMeta:   api.TypeMeta{Kind: api.PrefixKind},
		PrefixMeta: prefix.PrefixMeta,
		Spec:       api.PrefixSpec{Prefix: prefix.Spec.Prefix},
		Status:     api.ProtoStatusToStatus(res.Status),
	}

	if res.GetStatus().GetError() != 0 {
		return retPrefix, errors.GetError(res.Status, ignoredErrors)
	}
	underlayRoute, err := netip.ParseAddr(string(res.GetUnderlayRoute()))
	if err != nil {
		return retPrefix, fmt.Errorf("error parsing underlay route: %w", err)
	}
	retPrefix.Spec.UnderlayRoute = &underlayRoute
	return retPrefix, nil
}

func (c *client) DeletePrefix(ctx context.Context, interfaceID string, prefix netip.Prefix, ignoredErrors ...errors.IgnoredErrors) (*api.Prefix, error) {
	res, err := c.DPDKonmetalClient.DeleteInterfacePrefix(ctx, &dpdkproto.InterfacePrefixMsg{
		InterfaceID: &dpdkproto.InterfaceIDMsg{
			InterfaceID: []byte(interfaceID),
		},
		Prefix: &dpdkproto.Prefix{
			IpVersion:    api.NetIPAddrToProtoIPVersion(prefix.Addr()),
			Address:      []byte(prefix.Addr().String()),
			PrefixLength: uint32(prefix.Bits()),
		},
	})
	if err != nil {
		return &api.Prefix{}, err
	}
	retPrefix := &api.Prefix{
		TypeMeta:   api.TypeMeta{Kind: api.PrefixKind},
		PrefixMeta: api.PrefixMeta{InterfaceID: interfaceID},
		Spec:       api.PrefixSpec{Prefix: prefix},
		Status:     api.ProtoStatusToStatus(res),
	}
	if res.GetError() != 0 {
		return retPrefix, errors.GetError(res, ignoredErrors)
	}
	return retPrefix, nil
}

func (c *client) AddRoute(ctx context.Context, route *api.Route, ignoredErrors ...errors.IgnoredErrors) (*api.Route, error) {
	res, err := c.DPDKonmetalClient.AddRoute(ctx, &dpdkproto.VNIRouteMsg{
		Vni: &dpdkproto.VNIMsg{Vni: route.VNI},
		Route: &dpdkproto.Route{
			IpVersion: api.NetIPAddrToProtoIPVersion(*route.Spec.NextHop.IP),
			Weight:    100,
			Prefix: &dpdkproto.Prefix{
				IpVersion:    api.NetIPAddrToProtoIPVersion(route.Spec.Prefix.Addr()),
				Address:      []byte(route.Spec.Prefix.Addr().String()),
				PrefixLength: uint32(route.Spec.Prefix.Bits()),
			},
			NexthopVNI:     route.Spec.NextHop.VNI,
			NexthopAddress: []byte(route.Spec.NextHop.IP.String()),
		},
	})
	if err != nil {
		return &api.Route{}, err
	}
	retRoute := &api.Route{
		TypeMeta:  api.TypeMeta{Kind: api.RouteKind},
		RouteMeta: route.RouteMeta,
		Spec: api.RouteSpec{
			Prefix:  route.Spec.Prefix,
			NextHop: &api.RouteNextHop{}},
		Status: api.ProtoStatusToStatus(res),
	}
	if res.GetError() != 0 {
		return retRoute, errors.GetError(res, ignoredErrors)
	}
	retRoute.Spec = route.Spec
	return retRoute, nil
}

func (c *client) DeleteRoute(ctx context.Context, vni uint32, prefix netip.Prefix, ignoredErrors ...errors.IgnoredErrors) (*api.Route, error) {
	res, err := c.DPDKonmetalClient.DeleteRoute(ctx, &dpdkproto.VNIRouteMsg{
		Vni: &dpdkproto.VNIMsg{Vni: vni},
		Route: &dpdkproto.Route{
			IpVersion: api.NetIPAddrToProtoIPVersion(prefix.Addr()),
			Weight:    100,
			Prefix: &dpdkproto.Prefix{
				IpVersion:    api.NetIPAddrToProtoIPVersion(prefix.Addr()),
				Address:      []byte(prefix.Addr().String()),
				PrefixLength: uint32(prefix.Bits()),
			},
		},
	})
	if err != nil {
		return &api.Route{}, err
	}
	retRoute := &api.Route{
		TypeMeta:  api.TypeMeta{Kind: api.RouteKind},
		RouteMeta: api.RouteMeta{VNI: vni},
		Spec: api.RouteSpec{
			Prefix:  &prefix,
			NextHop: &api.RouteNextHop{},
		},
		Status: api.ProtoStatusToStatus(res),
	}
	if res.GetError() != 0 {
		return retRoute, errors.GetError(res, ignoredErrors)
	}
	return retRoute, nil
}

func (c *client) ListRoutes(ctx context.Context, vni uint32) (*api.RouteList, error) {
	res, err := c.DPDKonmetalClient.ListRoutes(ctx, &dpdkproto.VNIMsg{
		Vni: vni,
	})
	if err != nil {
		return nil, err
	}

	routes := make([]api.Route, len(res.GetRoutes()))
	for i, dpdkRoute := range res.GetRoutes() {
		route, err := api.ProtoRouteToRoute(vni, dpdkRoute)
		if err != nil {
			return nil, err
		}

		routes[i] = *route
	}

	return &api.RouteList{
		TypeMeta:      api.TypeMeta{Kind: api.RouteListKind},
		RouteListMeta: api.RouteListMeta{VNI: vni},
		Items:         routes,
		Status:        api.ProtoStatusToStatus(res.Status),
	}, nil
}

func (c *client) GetNat(ctx context.Context, interfaceID string, ignoredErrors ...errors.IgnoredErrors) (*api.Nat, error) {
	res, err := c.DPDKonmetalClient.GetNAT(ctx, &dpdkproto.GetNATRequest{InterfaceID: []byte(interfaceID)})
	if err != nil {
		return &api.Nat{}, err
	}
	if res.GetStatus().GetError() != 0 {
		return &api.Nat{
			TypeMeta: api.TypeMeta{Kind: api.NatKind},
			NatMeta:  api.NatMeta{InterfaceID: interfaceID},
			Status:   api.ProtoStatusToStatus(res.Status)}, errors.GetError(res.Status, ignoredErrors)
	}
	return api.ProtoNatToNat(res, interfaceID)
}

func (c *client) AddNat(ctx context.Context, nat *api.Nat, ignoredErrors ...errors.IgnoredErrors) (*api.Nat, error) {
	res, err := c.DPDKonmetalClient.AddNAT(ctx, &dpdkproto.AddNATRequest{
		InterfaceID: []byte(nat.NatMeta.InterfaceID),
		NatVIPIP: &dpdkproto.NATIP{
			IpVersion: api.NetIPAddrToProtoIPVersion(*nat.Spec.NatVIPIP),
			Address:   []byte(nat.Spec.NatVIPIP.String()),
		},
		MinPort: nat.Spec.MinPort,
		MaxPort: nat.Spec.MaxPort,
	})
	if err != nil {
		return &api.Nat{}, err
	}
	retNat := &api.Nat{
		TypeMeta: api.TypeMeta{Kind: api.NatKind},
		NatMeta:  nat.NatMeta,
		Status:   api.ProtoStatusToStatus(res.Status),
	}
	if res.GetStatus().GetError() != 0 {
		return retNat, errors.GetError(res.Status, ignoredErrors)
	}

	underlayRoute, err := netip.ParseAddr(string(res.GetUnderlayRoute()))
	if err != nil {
		return retNat, fmt.Errorf("error parsing underlay route: %w", err)
	}

	retNat.Spec = nat.Spec
	retNat.Spec.UnderlayRoute = &underlayRoute
	return retNat, nil
}

func (c *client) DeleteNat(ctx context.Context, interfaceID string, ignoredErrors ...errors.IgnoredErrors) (*api.Nat, error) {
	res, err := c.DPDKonmetalClient.DeleteNAT(ctx, &dpdkproto.DeleteNATRequest{
		InterfaceID: []byte(interfaceID),
	})
	if err != nil {
		return &api.Nat{}, err
	}
	retNat := &api.Nat{
		TypeMeta: api.TypeMeta{Kind: api.NatKind},
		NatMeta:  api.NatMeta{InterfaceID: interfaceID},
		Status:   api.ProtoStatusToStatus(res),
	}
	if res.GetError() != 0 {
		return retNat, errors.GetError(res, ignoredErrors)
	}
	return retNat, nil
}

func (c *client) AddNeighborNat(ctx context.Context, nNat *api.NeighborNat, ignoredErrors ...errors.IgnoredErrors) (*api.NeighborNat, error) {

	res, err := c.DPDKonmetalClient.AddNeighborNAT(ctx, &dpdkproto.AddNeighborNATRequest{
		NatVIPIP: &dpdkproto.NATIP{
			IpVersion: api.NetIPAddrToProtoIPVersion(*nNat.NeighborNatMeta.NatVIPIP),
			Address:   []byte(nNat.NeighborNatMeta.NatVIPIP.String()),
		},
		Vni:           nNat.Spec.Vni,
		MinPort:       nNat.Spec.MinPort,
		MaxPort:       nNat.Spec.MaxPort,
		UnderlayRoute: []byte(nNat.Spec.UnderlayRoute.String()),
	})
	if err != nil {
		return &api.NeighborNat{}, err
	}
	retnNat := &api.NeighborNat{
		TypeMeta:        api.TypeMeta{Kind: api.NeighborNatKind},
		NeighborNatMeta: nNat.NeighborNatMeta,
		Status:          api.ProtoStatusToStatus(res),
	}
	if res.GetError() != 0 {
		return retnNat, errors.GetError(res, ignoredErrors)
	}
	retnNat.Spec = nNat.Spec
	return retnNat, nil
}

func (c *client) GetNATInfo(ctx context.Context, natVIPIP netip.Addr, natType string) (*api.NatList, error) {
	var nType int32
	switch strings.ToLower(natType) {
	case "local", "1":
		nType = 1
	case "neigh", "2", "neighbor":
		nType = 2
	case "any", "0", "":
		nType = 0
	default:
		return nil, fmt.Errorf("nat info type can be only: Any = 0/Local = 1/Neigh(bor) = 2")
	}

	req := dpdkproto.GetNATInfoRequest{
		NatVIPIP: &dpdkproto.NATIP{IpVersion: api.NetIPAddrToProtoIPVersion(natVIPIP),
			Address: []byte(natVIPIP.String()),
		},
		NatInfoType: dpdkproto.NATInfoType(nType),
	}
	// nat info type not defined, try both types
	res := &dpdkproto.GetNATInfoResponse{NatVIPIP: &dpdkproto.NATIP{}}
	var err error
	if nType == 0 {
		req.NatInfoType = 1
		res1, err1 := c.DPDKonmetalClient.GetNATInfo(ctx, &req)
		if err1 != nil {
			return nil, err1
		}
		req.NatInfoType = 2
		res2, err2 := c.DPDKonmetalClient.GetNATInfo(ctx, &req)
		if err2 != nil {
			return nil, err2
		}
		res.NatInfoEntries = append(res.NatInfoEntries, res1.NatInfoEntries...)
		res.NatInfoEntries = append(res.NatInfoEntries, res2.NatInfoEntries...)
		res.NatVIPIP.Address = []byte(natVIPIP.String())
	} else {
		res, err = c.DPDKonmetalClient.GetNATInfo(ctx, &req)
		if err != nil {
			return nil, err
		}
	}

	var nats = make([]api.Nat, len(res.NatInfoEntries))
	var nat api.Nat
	for i, natInfoEntry := range res.GetNatInfoEntries() {

		var underlayRoute, vipIP netip.Addr
		if natInfoEntry.UnderlayRoute != nil {
			underlayRoute, err = netip.ParseAddr(string(natInfoEntry.GetUnderlayRoute()))
			if err != nil {
				return nil, fmt.Errorf("error parsing underlay route: %w", err)
			}
			nat.Spec.UnderlayRoute = &underlayRoute
			nat.Spec.NatVIPIP = nil
		} else if natInfoEntry.Address != nil {
			vipIP, err = netip.ParseAddr(string(natInfoEntry.GetAddress()))
			if err != nil {
				return nil, fmt.Errorf("error parsing vip ip: %w", err)
			}
			nat.Spec.NatVIPIP = &vipIP
		}
		nat.Kind = api.NatKind
		nat.Spec.MinPort = natInfoEntry.MinPort
		nat.Spec.MaxPort = natInfoEntry.MaxPort
		nat.Spec.Vni = natInfoEntry.Vni
		nats[i] = nat
	}
	return &api.NatList{
		TypeMeta:    api.TypeMeta{Kind: api.NatListKind},
		NatListMeta: api.NatListMeta{NatIP: &natVIPIP, NatInfoType: natType},
		Items:       nats,
		Status:      api.ProtoStatusToStatus(res.Status),
	}, nil
}

func (c *client) DeleteNeighborNat(ctx context.Context, neigbhorNat api.NeighborNat, ignoredErrors ...errors.IgnoredErrors) (*api.NeighborNat, error) {
	res, err := c.DPDKonmetalClient.DeleteNeighborNAT(ctx, &dpdkproto.DeleteNeighborNATRequest{
		NatVIPIP: &dpdkproto.NATIP{
			IpVersion: api.NetIPAddrToProtoIPVersion(*neigbhorNat.NatVIPIP),
			Address:   []byte(neigbhorNat.NatVIPIP.String()),
		},
		Vni:     neigbhorNat.Spec.Vni,
		MinPort: neigbhorNat.Spec.MinPort,
		MaxPort: neigbhorNat.Spec.MaxPort,
	})
	if err != nil {
		return &api.NeighborNat{}, err
	}
	nnat := &api.NeighborNat{
		TypeMeta:        api.TypeMeta{Kind: api.NeighborNatKind},
		NeighborNatMeta: neigbhorNat.NeighborNatMeta,
		Status:          api.ProtoStatusToStatus(res),
	}
	if res.GetError() != 0 {
		return nnat, errors.GetError(res, ignoredErrors)
	}
	return nnat, nil
}

func (c *client) ListFirewallRules(ctx context.Context, interfaceID string) (*api.FirewallRuleList, error) {
	res, err := c.DPDKonmetalClient.ListFirewallRules(ctx, &dpdkproto.ListFirewallRulesRequest{
		InterfaceID: []byte(interfaceID),
	})
	if err != nil {
		return &api.FirewallRuleList{}, err
	}

	fwRules := make([]api.FirewallRule, len(res.GetRules()))
	for i, dpdkFwRule := range res.GetRules() {
		fwRule, err := api.ProtoFwRuleToFwRule(dpdkFwRule, interfaceID)
		if err != nil {
			return &api.FirewallRuleList{}, err
		}
		fwRules[i] = *fwRule
	}

	return &api.FirewallRuleList{
		TypeMeta:             api.TypeMeta{Kind: api.FirewallRuleListKind},
		FirewallRuleListMeta: api.FirewallRuleListMeta{InterfaceID: interfaceID},
		Items:                fwRules,
		Status:               api.ProtoStatusToStatus(res.Status),
	}, nil
}

func (c *client) AddFirewallRule(ctx context.Context, fwRule *api.FirewallRule, ignoredErrors ...errors.IgnoredErrors) (*api.FirewallRule, error) {
	var action, direction, ipv uint8

	switch strings.ToLower(fwRule.Spec.FirewallAction) {
	case "accept", "allow", "1":
		action = 1
		fwRule.Spec.FirewallAction = "Accept"
	case "drop", "deny", "0":
		action = 0
		fwRule.Spec.FirewallAction = "Drop"
	default:
		return &api.FirewallRule{}, fmt.Errorf("firewall action can be only: drop/deny/0|accept/allow/1")
	}

	switch strings.ToLower(fwRule.Spec.TrafficDirection) {
	case "ingress", "0":
		direction = 0
		fwRule.Spec.TrafficDirection = "Ingress"
	case "egress", "1":
		direction = 1
		fwRule.Spec.TrafficDirection = "Egress"
	default:
		return &api.FirewallRule{}, fmt.Errorf("traffic direction can be only: Ingress = 0/Egress = 1")
	}

	switch strings.ToLower(fwRule.Spec.IpVersion) {
	case "ipv4", "0":
		ipv = 0
		fwRule.Spec.IpVersion = "IPv4"
	case "ipv6", "1":
		ipv = 1
		fwRule.Spec.IpVersion = "IPv6"
	default:
		return &api.FirewallRule{}, fmt.Errorf("ip version can be only: IPv4 = 0/IPv6 = 1")
	}

	req := dpdkproto.AddFirewallRuleRequest{
		InterfaceID: []byte(fwRule.FirewallRuleMeta.InterfaceID),
		Rule: &dpdkproto.FirewallRule{
			RuleID:    []byte(fwRule.Spec.RuleID),
			Direction: dpdkproto.TrafficDirection(direction),
			Action:    dpdkproto.FirewallAction(action),
			Priority:  fwRule.Spec.Priority,
			IpVersion: dpdkproto.IPVersion(ipv),
			SourcePrefix: &dpdkproto.Prefix{
				IpVersion:    dpdkproto.IPVersion(ipv),
				Address:      []byte(fwRule.Spec.SourcePrefix.Addr().String()),
				PrefixLength: uint32(fwRule.Spec.SourcePrefix.Bits()),
			},
			DestinationPrefix: &dpdkproto.Prefix{
				IpVersion:    dpdkproto.IPVersion(ipv),
				Address:      []byte(fwRule.Spec.DestinationPrefix.Addr().String()),
				PrefixLength: uint32(fwRule.Spec.DestinationPrefix.Bits()),
			},
			ProtocolFilter: fwRule.Spec.ProtocolFilter,
		},
	}

	res, err := c.DPDKonmetalClient.AddFirewallRule(ctx, &req)
	if err != nil {
		return &api.FirewallRule{}, err
	}
	retFwrule := &api.FirewallRule{
		TypeMeta:         api.TypeMeta{Kind: api.FirewallRuleKind},
		FirewallRuleMeta: api.FirewallRuleMeta{InterfaceID: fwRule.InterfaceID},
		Spec:             api.FirewallRuleSpec{RuleID: fwRule.Spec.RuleID},
		Status:           api.ProtoStatusToStatus(res.Status)}
	if res.GetStatus().GetError() != 0 {
		return retFwrule, errors.GetError(res.Status, ignoredErrors)
	}
	retFwrule.Spec = fwRule.Spec
	return retFwrule, nil
}

func (c *client) GetFirewallRule(ctx context.Context, ruleID string, interfaceID string, ignoredErrors ...errors.IgnoredErrors) (*api.FirewallRule, error) {
	res, err := c.DPDKonmetalClient.GetFirewallRule(ctx, &dpdkproto.GetFirewallRuleRequest{
		InterfaceID: []byte(interfaceID),
		RuleID:      []byte(ruleID),
	})
	if err != nil {
		return &api.FirewallRule{}, err
	}
	if res.GetStatus().GetError() != 0 {
		return &api.FirewallRule{
			TypeMeta:         api.TypeMeta{Kind: api.FirewallRuleKind},
			FirewallRuleMeta: api.FirewallRuleMeta{InterfaceID: interfaceID},
			Spec:             api.FirewallRuleSpec{RuleID: ruleID},
			Status:           api.ProtoStatusToStatus(res.Status)}, errors.GetError(res.Status, ignoredErrors)
	}

	return api.ProtoFwRuleToFwRule(res.Rule, interfaceID)
}

func (c *client) DeleteFirewallRule(ctx context.Context, interfaceID string, ruleID string, ignoredErrors ...errors.IgnoredErrors) (*api.FirewallRule, error) {
	res, err := c.DPDKonmetalClient.DeleteFirewallRule(ctx, &dpdkproto.DeleteFirewallRuleRequest{
		InterfaceID: []byte(interfaceID),
		RuleID:      []byte(ruleID),
	})
	if err != nil {
		return &api.FirewallRule{}, err
	}
	retFwrule := &api.FirewallRule{
		TypeMeta:         api.TypeMeta{Kind: api.FirewallRuleKind},
		FirewallRuleMeta: api.FirewallRuleMeta{InterfaceID: interfaceID},
		Spec:             api.FirewallRuleSpec{RuleID: ruleID},
		Status:           api.ProtoStatusToStatus(res),
	}
	if res.GetError() != 0 {
		return retFwrule, errors.GetError(res, ignoredErrors)
	}
	return retFwrule, nil
}

func (c *client) Initialized(ctx context.Context) (string, error) {
	res, err := c.DPDKonmetalClient.Initialized(ctx, &dpdkproto.Empty{})
	if err != nil {
		return "", err
	}
	return res.Uuid, nil
}

func (c *client) Init(ctx context.Context, initConfig *dpdkproto.InitConfig, ignoredErrors ...errors.IgnoredErrors) (*api.Init, error) {
	res, err := c.DPDKonmetalClient.Init(ctx, initConfig)
<<<<<<< HEAD
=======

>>>>>>> 8c4e6269
	if err != nil {
		return &api.Init{}, err
	}
	if res.GetError() != 0 {
		return &api.Init{Status: api.ProtoStatusToStatus(res)}, errors.GetError(res, ignoredErrors)
	}
	return &api.Init{TypeMeta: api.TypeMeta{Kind: "Init"}, Status: api.ProtoStatusToStatus(res)}, nil
}

func (c *client) GetVni(ctx context.Context, vni uint32, vniType uint8, ignoredErrors ...errors.IgnoredErrors) (*api.Vni, error) {
	res, err := c.DPDKonmetalClient.IsVniInUse(ctx, &dpdkproto.IsVniInUseRequest{
		Vni:  vni,
		Type: dpdkproto.VniType(vniType),
	})
	if err != nil {
		return &api.Vni{}, err
	}
	retVni := &api.Vni{
		TypeMeta: api.TypeMeta{Kind: api.VniKind},
		VniMeta:  api.VniMeta{VNI: vni, VniType: vniType},
		Status:   api.ProtoStatusToStatus(res.Status),
	}
	if res.GetStatus().GetError() != 0 {
		return retVni, errors.GetError(res.Status, ignoredErrors)
	}
	retVni.Spec.InUse = res.InUse
	return retVni, nil
}

func (c *client) ResetVni(ctx context.Context, vni uint32, vniType uint8, ignoredErrors ...errors.IgnoredErrors) (*api.Vni, error) {
	res, err := c.DPDKonmetalClient.ResetVni(ctx, &dpdkproto.ResetVniRequest{
		Vni:  vni,
		Type: dpdkproto.VniType(vniType),
	})
	if err != nil {
		return &api.Vni{}, err
	}
	retVni := &api.Vni{
		TypeMeta: api.TypeMeta{Kind: api.VniKind},
		VniMeta:  api.VniMeta{VNI: vni, VniType: vniType},
		Status:   api.ProtoStatusToStatus(res),
	}
	if res.GetError() != 0 {
		return retVni, errors.GetError(res, ignoredErrors)
	}
	return retVni, nil
}

func (c *client) GetVersion(ctx context.Context, version *api.Version, ignoredErrors ...errors.IgnoredErrors) (*api.Version, error) {
	version.ClientProto = strings.Split(dpdkproto.DPDKonmetal_ServiceDesc.ServiceName, ".")[1]
	res, err := c.DPDKonmetalClient.GetVersion(ctx, &dpdkproto.GetVersionRequest{
		ClientProto: version.ClientProto,
		ClientName:  version.ClientName,
		ClientVer:   version.ClientVer,
	})
	if err != nil {
		return &api.Version{}, err
	}
	if res.Status.GetError() != 0 {
		return version, errors.GetError(res.Status, ignoredErrors)
	}
	version.Spec.SvcProto = res.SvcProto
	version.Spec.SvcVer = res.SvcVer
	version.Status = api.ProtoStatusToStatus(res.Status)
	return version, nil
}<|MERGE_RESOLUTION|>--- conflicted
+++ resolved
@@ -987,12 +987,8 @@
 	return res.Uuid, nil
 }
 
-func (c *client) Init(ctx context.Context, initConfig *dpdkproto.InitConfig, ignoredErrors ...errors.IgnoredErrors) (*api.Init, error) {
-	res, err := c.DPDKonmetalClient.Init(ctx, initConfig)
-<<<<<<< HEAD
-=======
-
->>>>>>> 8c4e6269
+func (c *client) Init(ctx context.Context, initConfig dpdkproto.InitConfig, ignoredErrors ...errors.IgnoredErrors) (*api.Init, error) {
+	res, err := c.DPDKonmetalClient.Init(ctx, &initConfig)
 	if err != nil {
 		return &api.Init{}, err
 	}
