--- conflicted
+++ resolved
@@ -187,10 +187,7 @@
 }
 
 func (c *client) CreateLoadBalancerPrefix(ctx context.Context, lbprefix *api.LoadBalancerPrefix, ignoredErrors ...[]uint32) (*api.LoadBalancerPrefix, error) {
-<<<<<<< HEAD
 	lbPrefixAddr := lbprefix.Spec.Prefix.Addr()
-=======
->>>>>>> 8d59ae87
 	res, err := c.DPDKironcoreClient.CreateLoadBalancerPrefix(ctx, &dpdkproto.CreateLoadBalancerPrefixRequest{
 		InterfaceId: []byte(lbprefix.InterfaceID),
 		Prefix: &dpdkproto.Prefix{
@@ -221,10 +218,7 @@
 }
 
 func (c *client) DeleteLoadBalancerPrefix(ctx context.Context, interfaceID string, prefix *netip.Prefix, ignoredErrors ...[]uint32) (*api.LoadBalancerPrefix, error) {
-<<<<<<< HEAD
 	lbPrefixAddr := prefix.Addr()
-=======
->>>>>>> 8d59ae87
 	res, err := c.DPDKironcoreClient.DeleteLoadBalancerPrefix(ctx, &dpdkproto.DeleteLoadBalancerPrefixRequest{
 		InterfaceId: []byte(interfaceID),
 		Prefix: &dpdkproto.Prefix{
@@ -510,10 +504,7 @@
 }
 
 func (c *client) CreatePrefix(ctx context.Context, prefix *api.Prefix, ignoredErrors ...[]uint32) (*api.Prefix, error) {
-<<<<<<< HEAD
 	prefixAddr := prefix.Spec.Prefix.Addr()
-=======
->>>>>>> 8d59ae87
 	res, err := c.DPDKironcoreClient.CreatePrefix(ctx, &dpdkproto.CreatePrefixRequest{
 		InterfaceId: []byte(prefix.InterfaceID),
 		Prefix: &dpdkproto.Prefix{
@@ -543,10 +534,7 @@
 }
 
 func (c *client) DeletePrefix(ctx context.Context, interfaceID string, prefix *netip.Prefix, ignoredErrors ...[]uint32) (*api.Prefix, error) {
-<<<<<<< HEAD
 	prefixAddr := prefix.Addr()
-=======
->>>>>>> 8d59ae87
 	res, err := c.DPDKironcoreClient.DeletePrefix(ctx, &dpdkproto.DeletePrefixRequest{
 		InterfaceId: []byte(interfaceID),
 		Prefix: &dpdkproto.Prefix{
@@ -570,7 +558,7 @@
 }
 
 func (c *client) CreateRoute(ctx context.Context, route *api.Route, ignoredErrors ...[]uint32) (*api.Route, error) {
-<<<<<<< HEAD
+
 	if route.Spec.Prefix == nil {
 		return nil, fmt.Errorf("prefix needs to be specified")
 	}
@@ -579,8 +567,6 @@
 	if route.Spec.NextHop == nil {
 		return nil, fmt.Errorf("nextHop needs to be specified")
 	}
-=======
->>>>>>> 8d59ae87
 	res, err := c.DPDKironcoreClient.CreateRoute(ctx, &dpdkproto.CreateRouteRequest{
 		Vni: route.VNI,
 		Route: &dpdkproto.Route{
@@ -612,10 +598,7 @@
 }
 
 func (c *client) DeleteRoute(ctx context.Context, vni uint32, prefix *netip.Prefix, ignoredErrors ...[]uint32) (*api.Route, error) {
-<<<<<<< HEAD
 	routePrefixAddr := prefix.Addr()
-=======
->>>>>>> 8d59ae87
 	res, err := c.DPDKironcoreClient.DeleteRoute(ctx, &dpdkproto.DeleteRouteRequest{
 		Vni: vni,
 		Route: &dpdkproto.Route{
@@ -736,17 +719,11 @@
 }
 
 func (c *client) CreateNeighborNat(ctx context.Context, nNat *api.NeighborNat, ignoredErrors ...[]uint32) (*api.NeighborNat, error) {
-<<<<<<< HEAD
 	if nNat.Spec.UnderlayRoute == nil {
 		return nil, fmt.Errorf("underlayRoute needs to be specified")
 	}
 	res, err := c.DPDKironcoreClient.CreateNeighborNat(ctx, &dpdkproto.CreateNeighborNatRequest{
 		NatIp:         api.NetIPAddrToProtoIpAddress(nNat.NatIP),
-=======
-
-	res, err := c.DPDKironcoreClient.CreateNeighborNat(ctx, &dpdkproto.CreateNeighborNatRequest{
-		NatIp:         api.NetIPAddrToProtoIpAddress(*nNat.NatIP),
->>>>>>> 8d59ae87
 		Vni:           nNat.Spec.Vni,
 		MinPort:       nNat.Spec.MinPort,
 		MaxPort:       nNat.Spec.MaxPort,
@@ -848,11 +825,7 @@
 
 func (c *client) DeleteNeighborNat(ctx context.Context, neigbhorNat *api.NeighborNat, ignoredErrors ...[]uint32) (*api.NeighborNat, error) {
 	res, err := c.DPDKironcoreClient.DeleteNeighborNat(ctx, &dpdkproto.DeleteNeighborNatRequest{
-<<<<<<< HEAD
 		NatIp:   api.NetIPAddrToProtoIpAddress(neigbhorNat.NatIP),
-=======
-		NatIp:   api.NetIPAddrToProtoIpAddress(*neigbhorNat.NatIP),
->>>>>>> 8d59ae87
 		Vni:     neigbhorNat.Spec.Vni,
 		MinPort: neigbhorNat.Spec.MinPort,
 		MaxPort: neigbhorNat.Spec.MaxPort,
