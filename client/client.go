// Copyright 2022 OnMetal authors
//
// Licensed under the Apache License, Version 2.0 (the "License");
// you may not use this file except in compliance with the License.
// You may obtain a copy of the License at
//
//      http://www.apache.org/licenses/LICENSE-2.0
//
// Unless required by applicable law or agreed to in writing, software
// distributed under the License is distributed on an "AS IS" BASIS,
// WITHOUT WARRANTIES OR CONDITIONS OF ANY KIND, either express or implied.
// See the License for the specific language governing permissions and
// limitations under the License.

package client

import (
	"context"
	"fmt"
	"net/netip"
	"strings"

	"github.com/onmetal/net-dpservice-go/api"
	"github.com/onmetal/net-dpservice-go/errors"
	"github.com/onmetal/net-dpservice-go/netiputil"
	dpdkproto "github.com/onmetal/net-dpservice-go/proto"
)

type Client interface {
	GetLoadBalancer(ctx context.Context, id string, ignoredErrors ...errors.IgnoredErrors) (*api.LoadBalancer, error)
	CreateLoadBalancer(ctx context.Context, lb *api.LoadBalancer, ignoredErrors ...errors.IgnoredErrors) (*api.LoadBalancer, error)
	DeleteLoadBalancer(ctx context.Context, id string, ignoredErrors ...errors.IgnoredErrors) (*api.LoadBalancer, error)

	ListLoadBalancerPrefixes(ctx context.Context, interfaceID string) (*api.PrefixList, error)
	CreateLoadBalancerPrefix(ctx context.Context, prefix *api.LoadBalancerPrefix, ignoredErrors ...errors.IgnoredErrors) (*api.LoadBalancerPrefix, error)
	DeleteLoadBalancerPrefix(ctx context.Context, interfaceID string, prefix netip.Prefix, ignoredErrors ...errors.IgnoredErrors) (*api.LoadBalancerPrefix, error)

	GetLoadBalancerTargets(ctx context.Context, interfaceID string, ignoredErrors ...errors.IgnoredErrors) (*api.LoadBalancerTargetList, error)
	AddLoadBalancerTarget(ctx context.Context, lbtarget *api.LoadBalancerTarget, ignoredErrors ...errors.IgnoredErrors) (*api.LoadBalancerTarget, error)
	DeleteLoadBalancerTarget(ctx context.Context, id string, targetIP netip.Addr, ignoredErrors ...errors.IgnoredErrors) (*api.LoadBalancerTarget, error)

	GetInterface(ctx context.Context, id string, ignoredErrors ...errors.IgnoredErrors) (*api.Interface, error)
	ListInterfaces(ctx context.Context) (*api.InterfaceList, error)
	CreateInterface(ctx context.Context, iface *api.Interface, ignoredErrors ...errors.IgnoredErrors) (*api.Interface, error)
	DeleteInterface(ctx context.Context, id string, ignoredErrors ...errors.IgnoredErrors) (*api.Interface, error)

	GetVirtualIP(ctx context.Context, interfaceID string, ignoredErrors ...errors.IgnoredErrors) (*api.VirtualIP, error)
	AddVirtualIP(ctx context.Context, virtualIP *api.VirtualIP, ignoredErrors ...errors.IgnoredErrors) (*api.VirtualIP, error)
	DeleteVirtualIP(ctx context.Context, interfaceID string, ignoredErrors ...errors.IgnoredErrors) (*api.VirtualIP, error)

	ListPrefixes(ctx context.Context, interfaceID string) (*api.PrefixList, error)
	AddPrefix(ctx context.Context, prefix *api.Prefix, ignoredErrors ...errors.IgnoredErrors) (*api.Prefix, error)
	DeletePrefix(ctx context.Context, interfaceID string, prefix netip.Prefix, ignoredErrors ...errors.IgnoredErrors) (*api.Prefix, error)

	ListRoutes(ctx context.Context, vni uint32) (*api.RouteList, error)
	AddRoute(ctx context.Context, route *api.Route, ignoredErrors ...errors.IgnoredErrors) (*api.Route, error)
	DeleteRoute(ctx context.Context, vni uint32, prefix netip.Prefix, ignoredErrors ...errors.IgnoredErrors) (*api.Route, error)

	GetNat(ctx context.Context, interfaceID string, ignoredErrors ...errors.IgnoredErrors) (*api.Nat, error)
	AddNat(ctx context.Context, nat *api.Nat, ignoredErrors ...errors.IgnoredErrors) (*api.Nat, error)
	DeleteNat(ctx context.Context, interfaceID string, ignoredErrors ...errors.IgnoredErrors) (*api.Nat, error)

	AddNeighborNat(ctx context.Context, nat *api.NeighborNat, ignoredErrors ...errors.IgnoredErrors) (*api.NeighborNat, error)
	GetNATInfo(ctx context.Context, natVIPIP netip.Addr, natType string) (*api.NatList, error)
	DeleteNeighborNat(ctx context.Context, neigbhorNat api.NeighborNat, ignoredErrors ...errors.IgnoredErrors) (*api.NeighborNat, error)

	ListFirewallRules(ctx context.Context, interfaceID string) (*api.FirewallRuleList, error)
	AddFirewallRule(ctx context.Context, fwRule *api.FirewallRule, ignoredErrors ...errors.IgnoredErrors) (*api.FirewallRule, error)
	GetFirewallRule(ctx context.Context, interfaceID string, ruleID string, ignoredErrors ...errors.IgnoredErrors) (*api.FirewallRule, error)
	DeleteFirewallRule(ctx context.Context, interfaceID string, ruleID string, ignoredErrors ...errors.IgnoredErrors) (*api.FirewallRule, error)

	Initialized(ctx context.Context) (string, error)
<<<<<<< HEAD
	Init(ctx context.Context, initConfig *dpdkproto.InitConfig, ignoredErrors ...errors.IgnoredErrors) (*api.Init, error)
	GetVni(ctx context.Context, vni uint32, vniType uint8, ignoredErrors ...errors.IgnoredErrors) (*api.Vni, error)
	ResetVni(ctx context.Context, vni uint32, vniType uint8, ignoredErrors ...errors.IgnoredErrors) (*api.Vni, error)
=======
	Init(ctx context.Context, initConfig *dpdkproto.InitConfig) (*api.Init, error)
	GetVni(ctx context.Context, vni uint32, vniType uint8) (*api.Vni, error)
	ResetVni(ctx context.Context, vni uint32, vniType uint8) (*api.Vni, error)
>>>>>>> 7f2fa8f1
}

type client struct {
	dpdkproto.DPDKonmetalClient
}

func NewClient(protoClient dpdkproto.DPDKonmetalClient) Client {
	return &client{protoClient}
}

func (c *client) GetLoadBalancer(ctx context.Context, id string, ignoredErrors ...errors.IgnoredErrors) (*api.LoadBalancer, error) {
	res, err := c.DPDKonmetalClient.GetLoadBalancer(ctx, &dpdkproto.GetLoadBalancerRequest{LoadBalancerID: []byte(id)})
	if err != nil {
		return &api.LoadBalancer{}, err
	}
	retLoadBalancer := &api.LoadBalancer{
		TypeMeta:         api.TypeMeta{Kind: api.LoadBalancerKind},
		LoadBalancerMeta: api.LoadBalancerMeta{ID: id},
		Status:           api.ProtoStatusToStatus(res.Status),
	}
	if res.GetStatus().GetError() != 0 {
		return retLoadBalancer, errors.GetError(res.Status, ignoredErrors)
	}
	return api.ProtoLoadBalancerToLoadBalancer(res, id)
}

func (c *client) CreateLoadBalancer(ctx context.Context, lb *api.LoadBalancer, ignoredErrors ...errors.IgnoredErrors) (*api.LoadBalancer, error) {
	var lbPorts = make([]*dpdkproto.LBPort, 0, len(lb.Spec.Lbports))
	for _, p := range lb.Spec.Lbports {
		lbPort := &dpdkproto.LBPort{Port: p.Port, Protocol: dpdkproto.Protocol(p.Protocol)}
		lbPorts = append(lbPorts, lbPort)
	}
	res, err := c.DPDKonmetalClient.CreateLoadBalancer(ctx, &dpdkproto.CreateLoadBalancerRequest{
		LoadBalancerID: []byte(lb.LoadBalancerMeta.ID),
		Vni:            lb.Spec.VNI,
		LbVipIP:        api.LbipToProtoLbip(*lb.Spec.LbVipIP),
		Lbports:        lbPorts,
	})
	if err != nil {
		return &api.LoadBalancer{}, err
	}
	retLoadBalancer := &api.LoadBalancer{
		TypeMeta:         api.TypeMeta{Kind: api.LoadBalancerKind},
		LoadBalancerMeta: lb.LoadBalancerMeta,
		Status:           api.ProtoStatusToStatus(res.Status),
	}
	if res.GetStatus().GetError() != 0 {
		return retLoadBalancer, errors.GetError(res.Status, ignoredErrors)
	}

	underlayRoute, err := netip.ParseAddr(string(res.GetUnderlayRoute()))
	if err != nil {
		return retLoadBalancer, fmt.Errorf("error parsing underlay route: %w", err)
	}
	retLoadBalancer.Spec = lb.Spec
	retLoadBalancer.Spec.UnderlayRoute = &underlayRoute

	return retLoadBalancer, nil
}

func (c *client) DeleteLoadBalancer(ctx context.Context, id string, ignoredErrors ...errors.IgnoredErrors) (*api.LoadBalancer, error) {
	res, err := c.DPDKonmetalClient.DeleteLoadBalancer(ctx, &dpdkproto.DeleteLoadBalancerRequest{LoadBalancerID: []byte(id)})
	if err != nil {
		return &api.LoadBalancer{}, err
	}
	retLoadBalancer := &api.LoadBalancer{
		TypeMeta:         api.TypeMeta{Kind: api.LoadBalancerKind},
		LoadBalancerMeta: api.LoadBalancerMeta{ID: id},
		Status:           api.ProtoStatusToStatus(res),
	}
	if res.GetError() != 0 {
		return retLoadBalancer, errors.GetError(res, ignoredErrors)
	}
	return retLoadBalancer, nil
}

func (c *client) ListLoadBalancerPrefixes(ctx context.Context, interfaceID string) (*api.PrefixList, error) {
	res, err := c.DPDKonmetalClient.ListInterfaceLoadBalancerPrefixes(ctx, &dpdkproto.ListInterfaceLoadBalancerPrefixesRequest{
		InterfaceID: []byte(interfaceID),
	})
	if err != nil {
		return nil, err
	}

	prefixes := make([]api.Prefix, len(res.GetPrefixes()))
	for i, dpdkPrefix := range res.GetPrefixes() {
		prefix, err := api.ProtoPrefixToPrefix(interfaceID, api.ProtoLBPrefixToProtoPrefix(dpdkPrefix))
<<<<<<< HEAD
=======
		prefix.Kind = api.LoadBalancerPrefixKind
>>>>>>> 7f2fa8f1
		if err != nil {
			return nil, err
		}
		prefix.Kind = api.LoadBalancerPrefixKind

		prefixes[i] = *prefix
	}

	return &api.PrefixList{
		TypeMeta:       api.TypeMeta{Kind: "LoadBalancerPrefixList"},
		PrefixListMeta: api.PrefixListMeta{InterfaceID: interfaceID},
		Items:          prefixes,
	}, nil
}

func (c *client) CreateLoadBalancerPrefix(ctx context.Context, lbprefix *api.LoadBalancerPrefix, ignoredErrors ...errors.IgnoredErrors) (*api.LoadBalancerPrefix, error) {
	res, err := c.DPDKonmetalClient.CreateInterfaceLoadBalancerPrefix(ctx, &dpdkproto.CreateInterfaceLoadBalancerPrefixRequest{
		InterfaceID: &dpdkproto.InterfaceIDMsg{
			InterfaceID: []byte(lbprefix.InterfaceID),
		},
		Prefix: &dpdkproto.Prefix{
			IpVersion:    api.NetIPAddrToProtoIPVersion(lbprefix.Spec.Prefix.Addr()),
			Address:      []byte(lbprefix.Spec.Prefix.Addr().String()),
			PrefixLength: uint32(lbprefix.Spec.Prefix.Bits()),
		},
	})
	if err != nil {
		return &api.LoadBalancerPrefix{}, err
	}
	retLBPrefix := &api.LoadBalancerPrefix{
		TypeMeta:               api.TypeMeta{Kind: api.LoadBalancerPrefixKind},
		LoadBalancerPrefixMeta: lbprefix.LoadBalancerPrefixMeta,
		Spec: api.LoadBalancerPrefixSpec{
			Prefix: lbprefix.Spec.Prefix,
		},
		Status: api.ProtoStatusToStatus(res.Status),
	}
	if res.GetStatus().GetError() != 0 {
		return retLBPrefix, errors.GetError(res.Status, ignoredErrors)
	}
	underlayRoute, err := netip.ParseAddr(string(res.GetUnderlayRoute()))
	if err != nil {
		return retLBPrefix, fmt.Errorf("error parsing underlay route: %w", err)
	}
	retLBPrefix.Spec.UnderlayRoute = &underlayRoute
	return retLBPrefix, nil
}

func (c *client) DeleteLoadBalancerPrefix(ctx context.Context, interfaceID string, prefix netip.Prefix, ignoredErrors ...errors.IgnoredErrors) (*api.LoadBalancerPrefix, error) {
	res, err := c.DPDKonmetalClient.DeleteInterfaceLoadBalancerPrefix(ctx, &dpdkproto.DeleteInterfaceLoadBalancerPrefixRequest{
		InterfaceID: &dpdkproto.InterfaceIDMsg{
			InterfaceID: []byte(interfaceID),
		},
		Prefix: &dpdkproto.Prefix{
			IpVersion:    api.NetIPAddrToProtoIPVersion(prefix.Addr()),
			Address:      []byte(prefix.Addr().String()),
			PrefixLength: uint32(prefix.Bits()),
		},
	})
	if err != nil {
		return &api.LoadBalancerPrefix{}, err
	}
	retLBPrefix := &api.LoadBalancerPrefix{
		TypeMeta:               api.TypeMeta{Kind: api.LoadBalancerPrefixKind},
		LoadBalancerPrefixMeta: api.LoadBalancerPrefixMeta{InterfaceID: interfaceID},
		Spec:                   api.LoadBalancerPrefixSpec{Prefix: prefix},
		Status:                 api.ProtoStatusToStatus(res),
	}
	if res.GetError() != 0 {
		return retLBPrefix, errors.GetError(res, ignoredErrors)
	}
	return retLBPrefix, nil
}

func (c *client) GetLoadBalancerTargets(ctx context.Context, loadBalancerID string, ignoredErrors ...errors.IgnoredErrors) (*api.LoadBalancerTargetList, error) {
	res, err := c.DPDKonmetalClient.GetLoadBalancerTargets(ctx, &dpdkproto.GetLoadBalancerTargetsRequest{
		LoadBalancerID: []byte(loadBalancerID),
	})
	if err != nil {
		return &api.LoadBalancerTargetList{}, err
	}
	if res.GetStatus().GetError() != 0 {
		return &api.LoadBalancerTargetList{
			TypeMeta: api.TypeMeta{Kind: api.LoadBalancerTargetListKind},
			Status:   api.ProtoStatusToStatus(res.Status)}, errors.GetError(res.Status, ignoredErrors)
	}

	lbtargets := make([]api.LoadBalancerTarget, len(res.GetTargetIPs()))
	for i, dpdkLBtarget := range res.GetTargetIPs() {
		var lbtarget api.LoadBalancerTarget
		lbtarget.TypeMeta.Kind = api.LoadBalancerTargetKind
		lbtarget.Spec.TargetIP = api.ProtoLbipToLbip(dpdkLBtarget)
		lbtarget.LoadBalancerTargetMeta.LoadbalancerID = loadBalancerID

		lbtargets[i] = lbtarget
	}

	return &api.LoadBalancerTargetList{
		TypeMeta:                   api.TypeMeta{Kind: api.LoadBalancerTargetListKind},
		LoadBalancerTargetListMeta: api.LoadBalancerTargetListMeta{LoadBalancerID: loadBalancerID},
		Items:                      lbtargets,
		// TODO server is not returning correct status
		//Status:   api.ProtoStatusToStatus(res.Status),
	}, nil
}

func (c *client) AddLoadBalancerTarget(ctx context.Context, lbtarget *api.LoadBalancerTarget, ignoredErrors ...errors.IgnoredErrors) (*api.LoadBalancerTarget, error) {
	res, err := c.DPDKonmetalClient.AddLoadBalancerTarget(ctx, &dpdkproto.AddLoadBalancerTargetRequest{
		LoadBalancerID: []byte(lbtarget.LoadBalancerTargetMeta.LoadbalancerID),
		TargetIP:       api.LbipToProtoLbip(*lbtarget.Spec.TargetIP),
	})
	if err != nil {
		return &api.LoadBalancerTarget{}, err
	}
	retLBTarget := &api.LoadBalancerTarget{
		TypeMeta:               api.TypeMeta{Kind: api.LoadBalancerTargetKind},
		LoadBalancerTargetMeta: lbtarget.LoadBalancerTargetMeta,
		Status:                 api.ProtoStatusToStatus(res),
	}
	if res.GetError() != 0 {
		return retLBTarget, errors.GetError(res, ignoredErrors)
	}
	retLBTarget.Spec = lbtarget.Spec
	return retLBTarget, nil
}

func (c *client) DeleteLoadBalancerTarget(ctx context.Context, lbid string, targetIP netip.Addr, ignoredErrors ...errors.IgnoredErrors) (*api.LoadBalancerTarget, error) {
	res, err := c.DPDKonmetalClient.DeleteLoadBalancerTarget(ctx, &dpdkproto.DeleteLoadBalancerTargetRequest{
		LoadBalancerID: []byte(lbid),
		TargetIP:       api.LbipToProtoLbip(targetIP),
	})
	if err != nil {
		return &api.LoadBalancerTarget{}, err
	}
	retLBTarget := &api.LoadBalancerTarget{
		TypeMeta:               api.TypeMeta{Kind: api.LoadBalancerTargetKind},
		LoadBalancerTargetMeta: api.LoadBalancerTargetMeta{LoadbalancerID: lbid},
		Status:                 api.ProtoStatusToStatus(res),
	}
	if res.GetError() != 0 {
		return retLBTarget, errors.GetError(res, ignoredErrors)
	}
	return retLBTarget, nil
}

func (c *client) GetInterface(ctx context.Context, id string, ignoredErrors ...errors.IgnoredErrors) (*api.Interface, error) {
	res, err := c.DPDKonmetalClient.GetInterface(ctx, &dpdkproto.InterfaceIDMsg{InterfaceID: []byte(id)})
	if err != nil {
		return &api.Interface{}, err
	}
	if res.GetStatus().GetError() != 0 {
		return &api.Interface{
			TypeMeta:      api.TypeMeta{Kind: api.InterfaceKind},
			InterfaceMeta: api.InterfaceMeta{ID: id},
			Status:        api.ProtoStatusToStatus(res.Status)}, errors.GetError(res.Status, ignoredErrors)
	}
	return api.ProtoInterfaceToInterface(res.GetInterface())
}

func (c *client) ListInterfaces(ctx context.Context) (*api.InterfaceList, error) {
	res, err := c.DPDKonmetalClient.ListInterfaces(ctx, &dpdkproto.Empty{})
	if err != nil {
		return nil, err
	}

	ifaces := make([]api.Interface, len(res.GetInterfaces()))
	for i, dpdkIface := range res.GetInterfaces() {
		iface, err := api.ProtoInterfaceToInterface(dpdkIface)
		if err != nil {
			return nil, err
		}

		ifaces[i] = *iface
	}

	return &api.InterfaceList{
		TypeMeta: api.TypeMeta{Kind: api.InterfaceListKind},
		Items:    ifaces,
	}, nil
}

func (c *client) CreateInterface(ctx context.Context, iface *api.Interface, ignoredErrors ...errors.IgnoredErrors) (*api.Interface, error) {
	req := dpdkproto.CreateInterfaceRequest{
		InterfaceType: dpdkproto.InterfaceType_VirtualInterface,
		InterfaceID:   []byte(iface.ID),
		Vni:           iface.Spec.VNI,
		Ipv4Config:    api.NetIPAddrToProtoIPConfig(netiputil.FindIPv4(iface.Spec.IPs)),
		Ipv6Config:    api.NetIPAddrToProtoIPConfig(netiputil.FindIPv6(iface.Spec.IPs)),
		DeviceName:    iface.Spec.Device,
	}
	if iface.Spec.PXE.FileName != "" && iface.Spec.PXE.Server != "" {
		req.Ipv4Config.PxeConfig = &dpdkproto.PXEConfig{NextServer: iface.Spec.PXE.Server, BootFileName: iface.Spec.PXE.FileName}
		req.Ipv6Config.PxeConfig = &dpdkproto.PXEConfig{NextServer: iface.Spec.PXE.Server, BootFileName: iface.Spec.PXE.FileName}
	}

	res, err := c.DPDKonmetalClient.CreateInterface(ctx, &req)
	if err != nil {
		return &api.Interface{}, err
	}
	retInterface := &api.Interface{
		TypeMeta:      iface.TypeMeta,
		InterfaceMeta: iface.InterfaceMeta,
		Status:        api.ProtoStatusToStatus(res.Response.Status),
	}
	if res.GetResponse().GetStatus().GetError() != 0 {
		return retInterface, errors.GetError(res.Response.Status, ignoredErrors)
	}

	underlayRoute, err := netip.ParseAddr(string(res.GetResponse().GetUnderlayRoute()))
	if err != nil {
		return retInterface, fmt.Errorf("error parsing underlay route: %w", err)
	}

	return &api.Interface{
		TypeMeta:      api.TypeMeta{Kind: api.InterfaceKind},
		InterfaceMeta: iface.InterfaceMeta,
		Spec: api.InterfaceSpec{
			VNI:           iface.Spec.VNI,
			Device:        iface.Spec.Device,
			IPs:           iface.Spec.IPs,
			UnderlayRoute: &underlayRoute,
			VirtualFunction: &api.VirtualFunction{
				Name:     res.Vf.Name,
				Domain:   res.Vf.Domain,
				Bus:      res.Vf.Bus,
				Slot:     res.Vf.Slot,
				Function: res.Vf.Function,
			},
			PXE: &api.PXE{Server: iface.Spec.PXE.Server, FileName: iface.Spec.PXE.FileName},
		},
		Status: api.ProtoStatusToStatus(res.Response.Status),
	}, nil
}

func (c *client) DeleteInterface(ctx context.Context, id string, ignoredErrors ...errors.IgnoredErrors) (*api.Interface, error) {
	res, err := c.DPDKonmetalClient.DeleteInterface(ctx, &dpdkproto.InterfaceIDMsg{InterfaceID: []byte(id)})
	if err != nil {
		return &api.Interface{}, err
	}
	retInterface := &api.Interface{
		TypeMeta:      api.TypeMeta{Kind: api.InterfaceKind},
		InterfaceMeta: api.InterfaceMeta{ID: id},
		Status:        api.ProtoStatusToStatus(res),
	}
	if res.GetError() != 0 {
		return retInterface, errors.GetError(res, ignoredErrors)
	}
	return retInterface, nil
}

func (c *client) GetVirtualIP(ctx context.Context, interfaceID string, ignoredErrors ...errors.IgnoredErrors) (*api.VirtualIP, error) {
	res, err := c.DPDKonmetalClient.GetInterfaceVIP(ctx, &dpdkproto.InterfaceIDMsg{
		InterfaceID: []byte(interfaceID),
	})
	if err != nil {
		return &api.VirtualIP{}, err
	}
	if res.GetStatus().GetError() != 0 {
		return &api.VirtualIP{
			TypeMeta:      api.TypeMeta{Kind: api.VirtualIPKind},
			VirtualIPMeta: api.VirtualIPMeta{InterfaceID: interfaceID},
			Status:        api.ProtoStatusToStatus(res.Status)}, errors.GetError(res.Status, ignoredErrors)
	}
	return api.ProtoVirtualIPToVirtualIP(interfaceID, res)
}

func (c *client) AddVirtualIP(ctx context.Context, virtualIP *api.VirtualIP, ignoredErrors ...errors.IgnoredErrors) (*api.VirtualIP, error) {
	res, err := c.DPDKonmetalClient.AddInterfaceVIP(ctx, &dpdkproto.InterfaceVIPMsg{
		InterfaceID: []byte(virtualIP.InterfaceID),
		InterfaceVIPIP: &dpdkproto.InterfaceVIPIP{
			IpVersion: api.NetIPAddrToProtoIPVersion(virtualIP.Spec.IP),
			Address:   []byte(virtualIP.Spec.IP.String()),
		},
	})
	if err != nil {
		return &api.VirtualIP{}, err
	}
	retVirtualIP := &api.VirtualIP{
		TypeMeta:      api.TypeMeta{Kind: api.VirtualIPKind},
		VirtualIPMeta: virtualIP.VirtualIPMeta,
		Spec: api.VirtualIPSpec{
			IP: virtualIP.Spec.IP,
		},
		Status: api.ProtoStatusToStatus(res.Status),
	}
	if res.GetStatus().GetError() != 0 {
		return retVirtualIP, errors.GetError(res.Status, ignoredErrors)
	}
	underlayRoute, err := netip.ParseAddr(string(res.GetUnderlayRoute()))
	if err != nil {
		return retVirtualIP, fmt.Errorf("error parsing underlay route: %w", err)
	}
	retVirtualIP.Spec.UnderlayRoute = &underlayRoute
	return retVirtualIP, nil
}

func (c *client) DeleteVirtualIP(ctx context.Context, interfaceID string, ignoredErrors ...errors.IgnoredErrors) (*api.VirtualIP, error) {
	res, err := c.DPDKonmetalClient.DeleteInterfaceVIP(ctx, &dpdkproto.InterfaceIDMsg{
		InterfaceID: []byte(interfaceID),
	})
	if err != nil {
		return &api.VirtualIP{}, err
	}
	retVirtualIP := &api.VirtualIP{
		TypeMeta:      api.TypeMeta{Kind: api.VirtualIPKind},
		VirtualIPMeta: api.VirtualIPMeta{InterfaceID: interfaceID},
		Status:        api.ProtoStatusToStatus(res),
	}
	if res.GetError() != 0 {
		return retVirtualIP, errors.GetError(res, ignoredErrors)
	}
	return retVirtualIP, nil
}

func (c *client) ListPrefixes(ctx context.Context, interfaceID string) (*api.PrefixList, error) {
	res, err := c.DPDKonmetalClient.ListInterfacePrefixes(ctx, &dpdkproto.InterfaceIDMsg{
		InterfaceID: []byte(interfaceID),
	})
	if err != nil {
		return nil, err
	}

	prefixes := make([]api.Prefix, len(res.GetPrefixes()))
	for i, dpdkPrefix := range res.GetPrefixes() {
		prefix, err := api.ProtoPrefixToPrefix(interfaceID, dpdkPrefix)
		if err != nil {
			return nil, err
		}

		prefixes[i] = *prefix
	}

	return &api.PrefixList{
		TypeMeta:       api.TypeMeta{Kind: api.PrefixListKind},
		PrefixListMeta: api.PrefixListMeta{InterfaceID: interfaceID},
		Items:          prefixes,
	}, nil
}

func (c *client) AddPrefix(ctx context.Context, prefix *api.Prefix, ignoredErrors ...errors.IgnoredErrors) (*api.Prefix, error) {
	res, err := c.DPDKonmetalClient.AddInterfacePrefix(ctx, &dpdkproto.InterfacePrefixMsg{
		InterfaceID: &dpdkproto.InterfaceIDMsg{
			InterfaceID: []byte(prefix.InterfaceID),
		},
		Prefix: &dpdkproto.Prefix{
			IpVersion:    api.NetIPAddrToProtoIPVersion(prefix.Spec.Prefix.Addr()),
			Address:      []byte(prefix.Spec.Prefix.Addr().String()),
			PrefixLength: uint32(prefix.Spec.Prefix.Bits()),
		},
	})
	if err != nil {
		return &api.Prefix{}, err
	}
	retPrefix := &api.Prefix{
		TypeMeta:   api.TypeMeta{Kind: api.PrefixKind},
		PrefixMeta: prefix.PrefixMeta,
		Spec:       api.PrefixSpec{Prefix: prefix.Spec.Prefix},
		Status:     api.ProtoStatusToStatus(res.Status),
	}

	if res.GetStatus().GetError() != 0 {
		return retPrefix, errors.GetError(res.Status, ignoredErrors)
	}
	underlayRoute, err := netip.ParseAddr(string(res.GetUnderlayRoute()))
	if err != nil {
		return retPrefix, fmt.Errorf("error parsing underlay route: %w", err)
	}
	retPrefix.Spec.UnderlayRoute = &underlayRoute
	return retPrefix, nil
}

func (c *client) DeletePrefix(ctx context.Context, interfaceID string, prefix netip.Prefix, ignoredErrors ...errors.IgnoredErrors) (*api.Prefix, error) {
	res, err := c.DPDKonmetalClient.DeleteInterfacePrefix(ctx, &dpdkproto.InterfacePrefixMsg{
		InterfaceID: &dpdkproto.InterfaceIDMsg{
			InterfaceID: []byte(interfaceID),
		},
		Prefix: &dpdkproto.Prefix{
			IpVersion:    api.NetIPAddrToProtoIPVersion(prefix.Addr()),
			Address:      []byte(prefix.Addr().String()),
			PrefixLength: uint32(prefix.Bits()),
		},
	})
	if err != nil {
		return &api.Prefix{}, err
	}
	retPrefix := &api.Prefix{
		TypeMeta:   api.TypeMeta{Kind: api.PrefixKind},
		PrefixMeta: api.PrefixMeta{InterfaceID: interfaceID},
		Spec:       api.PrefixSpec{Prefix: prefix},
		Status:     api.ProtoStatusToStatus(res),
	}
	if res.GetError() != 0 {
		return retPrefix, errors.GetError(res, ignoredErrors)
	}
	return retPrefix, nil
}

func (c *client) AddRoute(ctx context.Context, route *api.Route, ignoredErrors ...errors.IgnoredErrors) (*api.Route, error) {
	res, err := c.DPDKonmetalClient.AddRoute(ctx, &dpdkproto.VNIRouteMsg{
		Vni: &dpdkproto.VNIMsg{Vni: route.VNI},
		Route: &dpdkproto.Route{
			IpVersion: api.NetIPAddrToProtoIPVersion(*route.Spec.NextHop.IP),
			Weight:    100,
			Prefix: &dpdkproto.Prefix{
				IpVersion:    api.NetIPAddrToProtoIPVersion(route.Spec.Prefix.Addr()),
				Address:      []byte(route.Spec.Prefix.Addr().String()),
				PrefixLength: uint32(route.Spec.Prefix.Bits()),
			},
			NexthopVNI:     route.Spec.NextHop.VNI,
			NexthopAddress: []byte(route.Spec.NextHop.IP.String()),
		},
	})
	if err != nil {
		return &api.Route{}, err
	}
	retRoute := &api.Route{
		TypeMeta:  api.TypeMeta{Kind: api.RouteKind},
		RouteMeta: route.RouteMeta,
		Spec: api.RouteSpec{
			Prefix:  route.Spec.Prefix,
			NextHop: &api.RouteNextHop{}},
		Status: api.ProtoStatusToStatus(res),
	}
	if res.GetError() != 0 {
		return retRoute, errors.GetError(res, ignoredErrors)
	}
	retRoute.Spec = route.Spec
	return retRoute, nil
}

func (c *client) DeleteRoute(ctx context.Context, vni uint32, prefix netip.Prefix, ignoredErrors ...errors.IgnoredErrors) (*api.Route, error) {
	res, err := c.DPDKonmetalClient.DeleteRoute(ctx, &dpdkproto.VNIRouteMsg{
		Vni: &dpdkproto.VNIMsg{Vni: vni},
		Route: &dpdkproto.Route{
			IpVersion: api.NetIPAddrToProtoIPVersion(prefix.Addr()),
			Weight:    100,
			Prefix: &dpdkproto.Prefix{
				IpVersion:    api.NetIPAddrToProtoIPVersion(prefix.Addr()),
				Address:      []byte(prefix.Addr().String()),
				PrefixLength: uint32(prefix.Bits()),
			},
		},
	})
	if err != nil {
		return &api.Route{}, err
	}
	retRoute := &api.Route{
		TypeMeta:  api.TypeMeta{Kind: api.RouteKind},
		RouteMeta: api.RouteMeta{VNI: vni},
		Spec: api.RouteSpec{
			Prefix:  &prefix,
			NextHop: &api.RouteNextHop{},
		},
		Status: api.ProtoStatusToStatus(res),
	}
	if res.GetError() != 0 {
		return retRoute, errors.GetError(res, ignoredErrors)
	}
	return retRoute, nil
}

func (c *client) ListRoutes(ctx context.Context, vni uint32) (*api.RouteList, error) {
	res, err := c.DPDKonmetalClient.ListRoutes(ctx, &dpdkproto.VNIMsg{
		Vni: vni,
	})
	if err != nil {
		return nil, err
	}

	routes := make([]api.Route, len(res.GetRoutes()))
	for i, dpdkRoute := range res.GetRoutes() {
		route, err := api.ProtoRouteToRoute(vni, dpdkRoute)
		if err != nil {
			return nil, err
		}

		routes[i] = *route
	}

	return &api.RouteList{
		TypeMeta:      api.TypeMeta{Kind: api.RouteListKind},
		RouteListMeta: api.RouteListMeta{VNI: vni},
		Items:         routes,
	}, nil
}

func (c *client) GetNat(ctx context.Context, interfaceID string, ignoredErrors ...errors.IgnoredErrors) (*api.Nat, error) {
	res, err := c.DPDKonmetalClient.GetNAT(ctx, &dpdkproto.GetNATRequest{InterfaceID: []byte(interfaceID)})
	if err != nil {
		return &api.Nat{}, err
	}
	if res.GetStatus().GetError() != 0 {
		return &api.Nat{
			TypeMeta: api.TypeMeta{Kind: api.NatKind},
			NatMeta:  api.NatMeta{InterfaceID: interfaceID},
			Status:   api.ProtoStatusToStatus(res.Status)}, errors.GetError(res.Status, ignoredErrors)
	}
	return api.ProtoNatToNat(res, interfaceID)
}

func (c *client) AddNat(ctx context.Context, nat *api.Nat, ignoredErrors ...errors.IgnoredErrors) (*api.Nat, error) {
	res, err := c.DPDKonmetalClient.AddNAT(ctx, &dpdkproto.AddNATRequest{
		InterfaceID: []byte(nat.NatMeta.InterfaceID),
		NatVIPIP: &dpdkproto.NATIP{
			IpVersion: api.NetIPAddrToProtoIPVersion(*nat.Spec.NatVIPIP),
			Address:   []byte(nat.Spec.NatVIPIP.String()),
		},
		MinPort: nat.Spec.MinPort,
		MaxPort: nat.Spec.MaxPort,
	})
	if err != nil {
		return &api.Nat{}, err
	}
	retNat := &api.Nat{
		TypeMeta: api.TypeMeta{Kind: api.NatKind},
		NatMeta:  nat.NatMeta,
		Status:   api.ProtoStatusToStatus(res.Status),
	}
	if res.GetStatus().GetError() != 0 {
		return retNat, errors.GetError(res.Status, ignoredErrors)
	}

	underlayRoute, err := netip.ParseAddr(string(res.GetUnderlayRoute()))
	if err != nil {
		return retNat, fmt.Errorf("error parsing underlay route: %w", err)
	}

	retNat.Spec = nat.Spec
	retNat.Spec.UnderlayRoute = &underlayRoute
	return retNat, nil
}

func (c *client) DeleteNat(ctx context.Context, interfaceID string, ignoredErrors ...errors.IgnoredErrors) (*api.Nat, error) {
	res, err := c.DPDKonmetalClient.DeleteNAT(ctx, &dpdkproto.DeleteNATRequest{
		InterfaceID: []byte(interfaceID),
	})
	if err != nil {
		return &api.Nat{}, err
	}
	retNat := &api.Nat{
		TypeMeta: api.TypeMeta{Kind: api.NatKind},
		NatMeta:  api.NatMeta{InterfaceID: interfaceID},
		Status:   api.ProtoStatusToStatus(res),
	}
	if res.GetError() != 0 {
		return retNat, errors.GetError(res, ignoredErrors)
	}
	return retNat, nil
}

func (c *client) AddNeighborNat(ctx context.Context, nNat *api.NeighborNat, ignoredErrors ...errors.IgnoredErrors) (*api.NeighborNat, error) {

	res, err := c.DPDKonmetalClient.AddNeighborNAT(ctx, &dpdkproto.AddNeighborNATRequest{
		NatVIPIP: &dpdkproto.NATIP{
			IpVersion: api.NetIPAddrToProtoIPVersion(*nNat.NeighborNatMeta.NatVIPIP),
			Address:   []byte(nNat.NeighborNatMeta.NatVIPIP.String()),
		},
		Vni:           nNat.Spec.Vni,
		MinPort:       nNat.Spec.MinPort,
		MaxPort:       nNat.Spec.MaxPort,
		UnderlayRoute: []byte(nNat.Spec.UnderlayRoute.String()),
	})
	if err != nil {
		return &api.NeighborNat{}, err
	}
	retnNat := &api.NeighborNat{
		TypeMeta:        api.TypeMeta{Kind: api.NeighborNatKind},
		NeighborNatMeta: nNat.NeighborNatMeta,
		Status:          api.ProtoStatusToStatus(res),
	}
	if res.GetError() != 0 {
		return retnNat, errors.GetError(res, ignoredErrors)
	}
	retnNat.Spec = nNat.Spec
	return retnNat, nil
}

func (c *client) GetNATInfo(ctx context.Context, natVIPIP netip.Addr, natType string) (*api.NatList, error) {
	var nType int32
	switch strings.ToLower(natType) {
	case "local", "1":
		nType = 1
	case "neigh", "2", "neighbor":
		nType = 2
	case "any", "0", "":
		nType = 0
	default:
		return nil, fmt.Errorf("nat info type can be only: Any = 0/Local = 1/Neigh(bor) = 2")
	}

	req := dpdkproto.GetNATInfoRequest{
		NatVIPIP: &dpdkproto.NATIP{IpVersion: api.NetIPAddrToProtoIPVersion(natVIPIP),
			Address: []byte(natVIPIP.String()),
		},
		NatInfoType: dpdkproto.NATInfoType(nType),
	}
	// nat info type not defined, try both types
	res := &dpdkproto.GetNATInfoResponse{NatVIPIP: &dpdkproto.NATIP{}}
	var err error
	if nType == 0 {
		req.NatInfoType = 1
		res1, err1 := c.DPDKonmetalClient.GetNATInfo(ctx, &req)
		if err1 != nil {
			return nil, err1
		}
		req.NatInfoType = 2
		res2, err2 := c.DPDKonmetalClient.GetNATInfo(ctx, &req)
		if err2 != nil {
			return nil, err2
		}
		res.NatInfoEntries = append(res.NatInfoEntries, res1.NatInfoEntries...)
		res.NatInfoEntries = append(res.NatInfoEntries, res2.NatInfoEntries...)
		res.NatVIPIP.Address = []byte(natVIPIP.String())
	} else {
		res, err = c.DPDKonmetalClient.GetNATInfo(ctx, &req)
		if err != nil {
			return nil, err
		}
	}

	var nats = make([]api.Nat, len(res.NatInfoEntries))
	var nat api.Nat
	for i, natInfoEntry := range res.GetNatInfoEntries() {

		var underlayRoute, vipIP netip.Addr
		if natInfoEntry.UnderlayRoute != nil {
			underlayRoute, err = netip.ParseAddr(string(natInfoEntry.GetUnderlayRoute()))
			if err != nil {
				return nil, fmt.Errorf("error parsing underlay route: %w", err)
			}
			nat.Spec.UnderlayRoute = &underlayRoute
			nat.Spec.NatVIPIP = nil
		} else if natInfoEntry.Address != nil {
			vipIP, err = netip.ParseAddr(string(natInfoEntry.GetAddress()))
			if err != nil {
				return nil, fmt.Errorf("error parsing vip ip: %w", err)
			}
			nat.Spec.NatVIPIP = &vipIP
		}
		nat.Kind = api.NatKind
		nat.Spec.MinPort = natInfoEntry.MinPort
		nat.Spec.MaxPort = natInfoEntry.MaxPort
		nat.Spec.Vni = natInfoEntry.Vni
		nats[i] = nat
	}
	return &api.NatList{
		TypeMeta:    api.TypeMeta{Kind: api.NatListKind},
		NatListMeta: api.NatListMeta{NatIP: &natVIPIP, NatInfoType: natType},
		Items:       nats,
	}, nil
}

func (c *client) DeleteNeighborNat(ctx context.Context, neigbhorNat api.NeighborNat, ignoredErrors ...errors.IgnoredErrors) (*api.NeighborNat, error) {
	res, err := c.DPDKonmetalClient.DeleteNeighborNAT(ctx, &dpdkproto.DeleteNeighborNATRequest{
		NatVIPIP: &dpdkproto.NATIP{
			IpVersion: api.NetIPAddrToProtoIPVersion(*neigbhorNat.NatVIPIP),
			Address:   []byte(neigbhorNat.NatVIPIP.String()),
		},
		Vni:     neigbhorNat.Spec.Vni,
		MinPort: neigbhorNat.Spec.MinPort,
		MaxPort: neigbhorNat.Spec.MaxPort,
	})
	if err != nil {
		return &api.NeighborNat{}, err
	}
	nnat := &api.NeighborNat{
		TypeMeta:        api.TypeMeta{Kind: api.NeighborNatKind},
		NeighborNatMeta: neigbhorNat.NeighborNatMeta,
		Status:          api.ProtoStatusToStatus(res),
	}
	if res.GetError() != 0 {
		return nnat, errors.GetError(res, ignoredErrors)
	}
	return nnat, nil
}

func (c *client) ListFirewallRules(ctx context.Context, interfaceID string) (*api.FirewallRuleList, error) {
	res, err := c.DPDKonmetalClient.ListFirewallRules(ctx, &dpdkproto.ListFirewallRulesRequest{
		InterfaceID: []byte(interfaceID),
	})
	if err != nil {
		return &api.FirewallRuleList{}, err
	}

	fwRules := make([]api.FirewallRule, len(res.GetRules()))
	for i, dpdkFwRule := range res.GetRules() {
		fwRule, err := api.ProtoFwRuleToFwRule(dpdkFwRule, interfaceID)
		if err != nil {
			return &api.FirewallRuleList{}, err
		}
		fwRules[i] = *fwRule
	}

	return &api.FirewallRuleList{
		TypeMeta:             api.TypeMeta{Kind: api.FirewallRuleListKind},
		FirewallRuleListMeta: api.FirewallRuleListMeta{InterfaceID: interfaceID},
		Items:                fwRules,
	}, nil
}

func (c *client) AddFirewallRule(ctx context.Context, fwRule *api.FirewallRule, ignoredErrors ...errors.IgnoredErrors) (*api.FirewallRule, error) {
	var action, direction, ipv uint8

	switch strings.ToLower(fwRule.Spec.FirewallAction) {
	case "accept", "allow", "1":
		action = 1
		fwRule.Spec.FirewallAction = "Accept"
	case "drop", "deny", "0":
		action = 0
		fwRule.Spec.FirewallAction = "Drop"
	default:
		return &api.FirewallRule{}, fmt.Errorf("firewall action can be only: drop/deny/0|accept/allow/1")
	}

	switch strings.ToLower(fwRule.Spec.TrafficDirection) {
	case "ingress", "0":
		direction = 0
		fwRule.Spec.TrafficDirection = "Ingress"
	case "egress", "1":
		direction = 1
		fwRule.Spec.TrafficDirection = "Egress"
	default:
		return &api.FirewallRule{}, fmt.Errorf("traffic direction can be only: Ingress = 0/Egress = 1")
	}

	switch strings.ToLower(fwRule.Spec.IpVersion) {
	case "ipv4", "0":
		ipv = 0
		fwRule.Spec.IpVersion = "IPv4"
	case "ipv6", "1":
		ipv = 1
		fwRule.Spec.IpVersion = "IPv6"
	default:
		return &api.FirewallRule{}, fmt.Errorf("ip version can be only: IPv4 = 0/IPv6 = 1")
	}

	req := dpdkproto.AddFirewallRuleRequest{
		InterfaceID: []byte(fwRule.FirewallRuleMeta.InterfaceID),
		Rule: &dpdkproto.FirewallRule{
			RuleID:    []byte(fwRule.Spec.RuleID),
			Direction: dpdkproto.TrafficDirection(direction),
			Action:    dpdkproto.FirewallAction(action),
			Priority:  fwRule.Spec.Priority,
			IpVersion: dpdkproto.IPVersion(ipv),
			SourcePrefix: &dpdkproto.Prefix{
				IpVersion:    dpdkproto.IPVersion(ipv),
				Address:      []byte(fwRule.Spec.SourcePrefix.Addr().String()),
				PrefixLength: uint32(fwRule.Spec.SourcePrefix.Bits()),
			},
			DestinationPrefix: &dpdkproto.Prefix{
				IpVersion:    dpdkproto.IPVersion(ipv),
				Address:      []byte(fwRule.Spec.DestinationPrefix.Addr().String()),
				PrefixLength: uint32(fwRule.Spec.DestinationPrefix.Bits()),
			},
			ProtocolFilter: fwRule.Spec.ProtocolFilter,
		},
	}

	res, err := c.DPDKonmetalClient.AddFirewallRule(ctx, &req)
	if err != nil {
		return &api.FirewallRule{}, err
	}
	retFwrule := &api.FirewallRule{
		TypeMeta:         api.TypeMeta{Kind: api.FirewallRuleKind},
		FirewallRuleMeta: api.FirewallRuleMeta{InterfaceID: fwRule.InterfaceID},
		Spec:             api.FirewallRuleSpec{RuleID: fwRule.Spec.RuleID},
		Status:           api.ProtoStatusToStatus(res.Status)}
	if res.GetStatus().GetError() != 0 {
		return retFwrule, errors.GetError(res.Status, ignoredErrors)
	}
	retFwrule.Spec = fwRule.Spec
	return retFwrule, nil
}

func (c *client) GetFirewallRule(ctx context.Context, ruleID string, interfaceID string, ignoredErrors ...errors.IgnoredErrors) (*api.FirewallRule, error) {
	res, err := c.DPDKonmetalClient.GetFirewallRule(ctx, &dpdkproto.GetFirewallRuleRequest{
		InterfaceID: []byte(interfaceID),
		RuleID:      []byte(ruleID),
	})
	if err != nil {
		return &api.FirewallRule{}, err
	}
	if res.GetStatus().GetError() != 0 {
		return &api.FirewallRule{
			TypeMeta:         api.TypeMeta{Kind: api.FirewallRuleKind},
			FirewallRuleMeta: api.FirewallRuleMeta{InterfaceID: interfaceID},
			Spec:             api.FirewallRuleSpec{RuleID: ruleID},
			Status:           api.ProtoStatusToStatus(res.Status)}, errors.GetError(res.Status, ignoredErrors)
	}

	return api.ProtoFwRuleToFwRule(res.Rule, interfaceID)
}

func (c *client) DeleteFirewallRule(ctx context.Context, interfaceID string, ruleID string, ignoredErrors ...errors.IgnoredErrors) (*api.FirewallRule, error) {
	res, err := c.DPDKonmetalClient.DeleteFirewallRule(ctx, &dpdkproto.DeleteFirewallRuleRequest{
		InterfaceID: []byte(interfaceID),
		RuleID:      []byte(ruleID),
	})
	if err != nil {
		return &api.FirewallRule{}, err
	}
	retFwrule := &api.FirewallRule{
		TypeMeta:         api.TypeMeta{Kind: api.FirewallRuleKind},
		FirewallRuleMeta: api.FirewallRuleMeta{InterfaceID: interfaceID},
		Spec:             api.FirewallRuleSpec{RuleID: ruleID},
		Status:           api.ProtoStatusToStatus(res),
	}
	if res.GetError() != 0 {
		return retFwrule, errors.GetError(res, ignoredErrors)
	}
	return retFwrule, nil
}

func (c *client) Initialized(ctx context.Context) (string, error) {
	res, err := c.DPDKonmetalClient.Initialized(ctx, &dpdkproto.Empty{})
	if err != nil {
		return "", err
	}
	return res.Uuid, nil
}

<<<<<<< HEAD
func (c *client) Init(ctx context.Context, initConfig *dpdkproto.InitConfig, ignoredErrors ...errors.IgnoredErrors) (*api.Init, error) {
	res, err := c.DPDKonmetalClient.Init(ctx, initConfig)

=======
func (c *client) Init(ctx context.Context, initConfig *dpdkproto.InitConfig) (*api.Init, error) {
	res, err := c.DPDKonmetalClient.Init(ctx, initConfig)
>>>>>>> 7f2fa8f1
	if err != nil {
		return &api.Init{}, err
	}
	if res.GetError() != 0 {
		return &api.Init{Status: api.ProtoStatusToStatus(res)}, errors.GetError(res, ignoredErrors)
	}
	return &api.Init{TypeMeta: api.TypeMeta{Kind: "Init"}, Status: api.ProtoStatusToStatus(res)}, nil
}

func (c *client) GetVni(ctx context.Context, vni uint32, vniType uint8, ignoredErrors ...errors.IgnoredErrors) (*api.Vni, error) {
	res, err := c.DPDKonmetalClient.IsVniInUse(ctx, &dpdkproto.IsVniInUseRequest{
		Vni:  vni,
		Type: dpdkproto.VniType(vniType),
	})
	if err != nil {
		return &api.Vni{}, err
	}
	retVni := &api.Vni{
		TypeMeta: api.TypeMeta{Kind: api.VniKind},
		VniMeta:  api.VniMeta{VNI: vni, VniType: vniType},
		Status:   api.ProtoStatusToStatus(res.Status),
	}
	if res.GetStatus().GetError() != 0 {
		return retVni, errors.GetError(res.Status, ignoredErrors)
	}
	retVni.Spec.InUse = res.InUse
	return retVni, nil
}

func (c *client) ResetVni(ctx context.Context, vni uint32, vniType uint8, ignoredErrors ...errors.IgnoredErrors) (*api.Vni, error) {
	res, err := c.DPDKonmetalClient.ResetVni(ctx, &dpdkproto.ResetVniRequest{
		Vni:  vni,
		Type: dpdkproto.VniType(vniType),
	})
	if err != nil {
		return &api.Vni{}, err
	}
	retVni := &api.Vni{
		TypeMeta: api.TypeMeta{Kind: api.VniKind},
		VniMeta:  api.VniMeta{VNI: vni, VniType: vniType},
		Status:   api.ProtoStatusToStatus(res),
	}
	if res.GetError() != 0 {
		return retVni, errors.GetError(res, ignoredErrors)
	}
	return retVni, nil
}<|MERGE_RESOLUTION|>--- conflicted
+++ resolved
@@ -70,15 +70,9 @@
 	DeleteFirewallRule(ctx context.Context, interfaceID string, ruleID string, ignoredErrors ...errors.IgnoredErrors) (*api.FirewallRule, error)
 
 	Initialized(ctx context.Context) (string, error)
-<<<<<<< HEAD
-	Init(ctx context.Context, initConfig *dpdkproto.InitConfig, ignoredErrors ...errors.IgnoredErrors) (*api.Init, error)
+	Init(ctx context.Context, initConfig **dpdkproto.InitConfig, ignoredErrors ...errors.IgnoredErrors) (*api.Init, error)
 	GetVni(ctx context.Context, vni uint32, vniType uint8, ignoredErrors ...errors.IgnoredErrors) (*api.Vni, error)
 	ResetVni(ctx context.Context, vni uint32, vniType uint8, ignoredErrors ...errors.IgnoredErrors) (*api.Vni, error)
-=======
-	Init(ctx context.Context, initConfig *dpdkproto.InitConfig) (*api.Init, error)
-	GetVni(ctx context.Context, vni uint32, vniType uint8) (*api.Vni, error)
-	ResetVni(ctx context.Context, vni uint32, vniType uint8) (*api.Vni, error)
->>>>>>> 7f2fa8f1
 }
 
 type client struct {
@@ -166,10 +160,6 @@
 	prefixes := make([]api.Prefix, len(res.GetPrefixes()))
 	for i, dpdkPrefix := range res.GetPrefixes() {
 		prefix, err := api.ProtoPrefixToPrefix(interfaceID, api.ProtoLBPrefixToProtoPrefix(dpdkPrefix))
-<<<<<<< HEAD
-=======
-		prefix.Kind = api.LoadBalancerPrefixKind
->>>>>>> 7f2fa8f1
 		if err != nil {
 			return nil, err
 		}
@@ -261,6 +251,7 @@
 	for i, dpdkLBtarget := range res.GetTargetIPs() {
 		var lbtarget api.LoadBalancerTarget
 		lbtarget.TypeMeta.Kind = api.LoadBalancerTargetKind
+		lbtarget.Spec.TargetIP = api.ProtoLbipToLbip(dpdkLBtarget)
 		lbtarget.Spec.TargetIP = api.ProtoLbipToLbip(dpdkLBtarget)
 		lbtarget.LoadBalancerTargetMeta.LoadbalancerID = loadBalancerID
 
@@ -813,6 +804,7 @@
 		nat.Spec.MinPort = natInfoEntry.MinPort
 		nat.Spec.MaxPort = natInfoEntry.MaxPort
 		nat.Spec.Vni = natInfoEntry.Vni
+		nat.Spec.Vni = natInfoEntry.Vni
 		nats[i] = nat
 	}
 	return &api.NatList{
@@ -991,14 +983,9 @@
 	return res.Uuid, nil
 }
 
-<<<<<<< HEAD
 func (c *client) Init(ctx context.Context, initConfig *dpdkproto.InitConfig, ignoredErrors ...errors.IgnoredErrors) (*api.Init, error) {
 	res, err := c.DPDKonmetalClient.Init(ctx, initConfig)
 
-=======
-func (c *client) Init(ctx context.Context, initConfig *dpdkproto.InitConfig) (*api.Init, error) {
-	res, err := c.DPDKonmetalClient.Init(ctx, initConfig)
->>>>>>> 7f2fa8f1
 	if err != nil {
 		return &api.Init{}, err
 	}
